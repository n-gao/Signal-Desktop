--- conflicted
+++ resolved
@@ -58,22 +58,10 @@
 
     var initComplete;
     Whisper.RotateSignedPreKeyListener = {
-<<<<<<< HEAD
         init: function(events) {
             if (initComplete) {
                 console.log('Rotate signed prekey listener: Already initialized');
                 return;
-            }
-            initComplete = true;
-
-            if (Whisper.Registration.isDone()) {
-                setTimeoutForNextRun();
-=======
-        init: function(events, newVersion) {
-            if (initComplete) {
-                console.log('Rotate signed prekey listener: Already initialized');
-                return;
->>>>>>> 1432d985
             }
             initComplete = true;
 
