// Copyright 2018-2021 Signal Messenger, LLC
// SPDX-License-Identifier: AGPL-3.0-only

// Using BEM syntax explained here: https://csswizardry.com/2013/01/mindbemding-getting-your-head-round-bem-syntax/

.module-title-bar-drag-area {
  -webkit-app-region: drag;
  height: var(--title-bar-drag-area-height);
  left: 0;
  position: fixed;
  top: 0;
  width: 100%;
  z-index: 999;
}

.module-splash-screen {
  display: flex;
  flex-direction: column;
  justify-content: center;
  align-items: center;
}

.module-splash-screen__logo {
  @include color-svg('../images/signal-logo.svg', $color-white);
  margin: 24px auto;

  &.module-img--256 {
    height: 256px;
    width: 256px;
  }

  &.module-img--200 {
    height: 200px;
    width: 200px;
  }

  &.module-img--150 {
    height: 150px;
    width: 150px;
  }

  &.module-img--128 {
    height: 128px;
    width: 128px;
  }

  &.module-logo-blue {
    background-color: $ultramarine-brand-light;
  }
}

// Module: Message

// Note: this does the same thing as module-timeline__message-container but
//   can be used outside tht Timeline contact more easily.
.module-message-container {
  @include button-reset;

  cursor: inherit;
  width: 100%;
  margin-top: 4px;
  margin-bottom: 4px;

  &::after {
    visibility: hidden;
    display: block;
    font-size: 0;
    content: ' ';
    clear: both;
    height: 0;
  }
}

.module-message {
  position: relative;
  display: inline-flex;
  flex-direction: row;
  align-items: stretch;

  outline: none;
}

.module-message--expired {
  animation: module-message__shake 0.2s linear infinite;
}

@keyframes module-message__shake {
  0% {
    transform: translateX(0px);
  }
  25% {
    transform: translateX(-5px);
  }
  50% {
    transform: translateX(0px);
  }
  75% {
    transform: translateX(5px);
  }
  100% {
    transform: translateX(0px);
  }
}

// Spec: container < 438px
.module-message--incoming {
  margin-left: 16px;
  margin-right: 32px;
}
.module-message--outgoing {
  float: right;
  margin-right: 16px;
  margin-left: 32px;
}

.module-message__buttons {
  position: absolute;
  top: 0;
  bottom: 0;
  display: inline-flex;
  flex-direction: row;
  align-items: center;
  opacity: 0;
  transition: opacity 0.15s;
}

.module-message:hover .module-message__buttons {
  opacity: 1;
}

.module-message__buttons--incoming {
  left: 100%;
  padding-left: 8px;
}
.module-message__buttons--outgoing {
  right: 100%;
  padding-right: 8px;
  flex-direction: row-reverse;
}

.module-message__buttons__download {
  height: 24px;
  width: 24px;
  display: inline-block;
  cursor: pointer;
  @include light-theme {
    @include color-svg(
      '../images/icons/v2/save-outline-24.svg',
      $color-gray-45
    );
    &:hover {
      @include color-svg(
        '../images/icons/v2/save-outline-24.svg',
        $color-gray-90
      );
    }
  }
  @include dark-theme {
    @include color-svg('../images/icons/v2/save-solid-24.svg', $color-gray-45);
    &:hover {
      @include color-svg(
        '../images/icons/v2/save-solid-24.svg',
        $color-gray-02
      );
    }
  }
}

.module-message__buttons__react {
  height: 24px;
  width: 24px;
  display: inline-block;
  cursor: pointer;
  @include light-theme {
    @include color-svg(
      '../images/icons/v2/add-emoji-outline-24.svg',
      $color-gray-45
    );
    &:hover {
      @include color-svg(
        '../images/icons/v2/add-emoji-outline-24.svg',
        $color-gray-90
      );
    }
  }
  @include dark-theme {
    @include color-svg(
      '../images/icons/v2/add-emoji-outline-24.svg',
      $color-gray-45
    );
    &:hover {
      @include color-svg(
        '../images/icons/v2/add-emoji-outline-24.svg',
        $color-gray-02
      );
    }
  }
}

.module-message__buttons__download--incoming {
  margin-left: 12px;
}
.module-message__buttons__download--outgoing {
  margin-right: 12px;
}

.module-message__buttons__reply {
  height: 24px;
  width: 24px;
  display: inline-block;
  cursor: pointer;

  @include light-theme {
    @include color-svg(
      '../images/icons/v2/reply-outline-24.svg',
      $color-gray-45
    );
    &:hover {
      @include color-svg(
        '../images/icons/v2/reply-outline-24.svg',
        $color-gray-90
      );
    }
  }
  @include dark-theme {
    @include color-svg('../images/icons/v2/reply-solid-24.svg', $color-gray-45);
    &:hover {
      @include color-svg(
        '../images/icons/v2/reply-solid-24.svg',
        $color-gray-02
      );
    }
  }
}

.module-message__buttons__reply--incoming {
  margin-left: 12px;
}
.module-message__buttons__reply--outgoing {
  margin-right: 12px;
}

.module-message__buttons__menu {
  height: 24px;
  width: 24px;
  display: inline-block;
  cursor: pointer;

  @include color-svg('../images/icons/v2/more-horiz-24.svg', $color-gray-45);
  @include light-theme {
    &:hover {
      @include color-svg(
        '../images/icons/v2/more-horiz-24.svg',
        $color-gray-90
      );
    }
  }
  @include dark-theme {
    &:hover {
      @include color-svg(
        '../images/icons/v2/more-horiz-24.svg',
        $color-gray-02
      );
    }
  }
}

.module-message__buttons__menu--incoming {
  margin-left: 12px;
}

.module_message__buttons__menu--outgoing {
  margin-right: 12px;
}

.module-message__error-container {
  min-width: 28px;
  position: relative;
}

.module-message__error {
  width: 20px;
  height: 20px;
  display: inline-block;
  position: absolute;
  bottom: 4px;

  @include light-theme {
    @include color-svg(
      '../images/icons/v2/error-outline-24.svg',
      $color-accent-red
    );
  }
  @include dark-theme {
    @include color-svg(
      '../images/icons/v2/error-solid-24.svg',
      $color-accent-red
    );
  }
}

.module-message__error--outgoing {
  left: 8px;
}

.module-message__error--incoming {
  right: 8px;
}

.module-message__container-outer {
  line-height: 0;
  display: flex;
  flex-direction: column;
}
.module-message__container {
  position: relative;
  display: inline-block;
  border-radius: 16px;
  padding-right: 12px;
  padding-left: 12px;
  padding-top: 10px;
  padding-bottom: 10px;
  min-width: 0px;
  overflow: hidden;

  @include light-theme {
    border: 1px solid $color-white;
  }

  @include dark-theme {
    border: 1px solid $color-gray-95;
  }
}

// This is the component we put the outline around when the whole message is selected
.module-message--selected .module-message__container {
  @include mouse-mode {
    animation: message--mouse-selected 1s $ease-out-expo;
  }
}
.module-message:focus .module-message__container {
  @include keyboard-mode {
    box-shadow: 0 0 0 3px $ultramarine-ui-light;
  }
}

@keyframes message--mouse-selected {
  0% {
    box-shadow: 0 0 0 5px transparent;
  }
  10% {
    box-shadow: 0 0 0 5px $ultramarine-ui-light;
  }
  70% {
    box-shadow: 0 0 0 5px $ultramarine-ui-light;
  }
  100% {
    box-shadow: 0 0 0 5px transparent;
  }
}

// We disable this highlight for messages with stickers, instead highlighting the sticker
.module-message--selected .module-message__container--with-sticker {
  @include mouse-mode {
    animation: none;
  }
}
.module-message:focus .module-message__container--with-sticker {
  @include keyboard-mode {
    box-shadow: none;
  }
}

.module-message__container--with-sticker {
  @include light-theme {
    border: none;
  }

  @include dark-theme {
    border: none;
  }
  padding-bottom: 0px;
}

.module-message__container--outgoing {
  @include light-theme {
    background-color: $color-gray-05;
  }
  @include dark-theme {
    background-color: $color-gray-75;
  }
  @include ios-theme {
    background-color: $ultramarine-ui-light;
    color: $color-white;
  }
  @include ios-dark-theme {
    background-color: $ultramarine-ui-light;
    color: $color-gray-05;
  }
}

// In case the color gets messed up
.module-message__container--incoming {
  background-color: $color-conversation-grey;

  @include ios-theme {
    background-color: $color-gray-05;
    color: $color-gray-90;
  }
  @include ios-dark-theme {
    background-color: $color-gray-75;
    color: $color-gray-05;
  }
}

@each $color, $value in $conversation-colors {
  .module-message__container--incoming-#{$color} {
    background-color: $value;
  }
}

.module-message__container--with-tap-to-view {
  min-width: 148px;
  cursor: pointer;
}

.module-message__container--with-tap-to-view-pending {
  @include ios-theme {
    background-color: $color-gray-15;
  }
}

// In case the color gets messed up
.module-message__container--incoming--tap-to-view-pending {
  background-color: $color-conversation-grey-shade;
}

@each $color, $value in $conversation-colors-shade {
  .module-message__container--incoming-#{$color}-tap-to-view-pending {
    background-color: $value;
  }
}

.module-message__container--with-tap-to-view-pending {
  cursor: default;
}

.module-message__container--with-tap-to-view-expired {
  @include light-theme {
    border: 1px solid $color-gray-15;
    background-color: $color-white;
  }
  @include dark-theme {
    border: 1px solid $color-gray-60;
    background-color: $color-gray-95;
  }
  @include ios-theme {
    border: 1px solid $color-gray-15;
    background-color: $color-white;
  }
  @include ios-dark-theme {
    border: 1px solid $color-gray-60;
    background-color: $color-gray-95;
  }
}

.module-message__container--with-tap-to-view-error {
  width: auto;
  cursor: default;

  @include light-theme {
    background-color: $color-white;
    border: 1px solid $color-accent-red;
  }
  @include dark-theme {
    background-color: $color-gray-95;
    border: 1px solid $color-deep-red;
  }
  @include ios-theme {
    background-color: $color-white;
    border: 1px solid $color-deep-red;
  }
  @include ios-dark-theme {
    background-color: $color-black;
    border: 1px solid $color-deep-red;
  }
}

.module-message__tap-to-view {
  margin-top: 2px;
  display: flex;
  flex-direction: row;
  align-items: center;
}
.module-message__tap-to-view--with-content-above {
  margin-top: 8px;
}
.module-message__tap-to-view--with-content-below {
  margin-bottom: 8px;
}

.module-message__tap-to-view__spinner-container {
  margin-right: 6px;

  flex-grow: 0;
  flex-shrink: 0;

  width: 20px;
  height: 20px;
}

.module-message__tap-to-view__icon {
  margin-right: 6px;

  flex-grow: 0;
  flex-shrink: 0;
  width: 20px;
  height: 20px;

  @include light-theme {
    @include color-svg('../images/icons/v2/view-once-24.svg', $color-white);
  }
  @include dark-theme {
    @include color-svg('../images/icons/v2/view-once-24.svg', $color-gray-05);
  }
  @include ios-theme {
    @include color-svg('../images/icons/v2/view-once-24.svg', $color-gray-90);
  }
  @include ios-dark-theme {
    @include color-svg('../images/icons/v2/view-once-24.svg', $color-gray-05);
  }
}
.module-message__tap-to-view__icon--outgoing {
  @include light-theme {
    background-color: $color-gray-75;
  }
  @include dark-theme {
    background-color: $color-gray-05;
  }
  @include ios-theme {
    background-color: $color-white;
  }
}
.module-message__tap-to-view__icon--expired {
  @include light-theme {
    @include color-svg('../images/icons/v2/viewed-once-24.svg', $color-gray-75);
  }
  @include dark-theme {
    @include color-svg('../images/icons/v2/viewed-once-24.svg', $color-gray-05);
  }
  @include ios-theme {
    @include color-svg('../images/icons/v2/viewed-once-24.svg', $color-gray-75);
  }
  @include ios-dark-theme {
    @include color-svg('../images/icons/v2/viewed-once-24.svg', $color-gray-05);
  }
}
.module-message__tap-to-view__text {
  @include font-body-1-bold;

  @include light-theme {
    color: $color-gray-90;
  }
  @include dark-theme {
    color: $color-gray-05;
  }
  @include ios-theme {
    color: $color-gray-90;
  }
}
.module-message__tap-to-view__text--incoming {
  @include light-theme {
    color: $color-white;
  }
  @include dark-theme {
    color: $color-gray-05;
  }
  @include ios-theme {
    color: $color-gray-90;
  }
  @include ios-dark-theme {
    color: $color-gray-05;
  }
}
.module-message__tap-to-view__text--incoming-expired {
  @include light-theme {
    color: $color-gray-90;
  }
  @include dark-theme {
    color: $color-gray-05;
  }
  @include ios-theme {
    color: $color-gray-90;
  }
  @include ios-dark-theme {
    color: $color-gray-05;
  }
}
.module-message__tap-to-view__text--incoming-error {
  @include light-theme {
    color: $color-gray-60;
  }
  @include dark-theme {
    color: $color-gray-25;
  }
  @include ios-theme {
    color: $color-gray-60;
  }
}

.module-message__tap-to-view__text--outgoing {
  @include ios-theme {
    color: $color-white;
  }
}
.module-message__tap-to-view__text--outgoing-expired {
  @include ios-theme {
    color: $color-gray-90;
  }
  @include ios-dark-theme {
    color: $color-gray-05;
  }
}

.module-message__attachment-container {
  // To ensure that images are centered if they aren't full width of bubble
  text-align: center;
  position: relative;

  // These should match the paddings from .module-message__container,
  // effectively "undoing" that padding.
  margin: {
    left: -12px;
    right: -12px;
    top: -10px;
    bottom: -10px;
  }

  border-radius: 16px;
  line-height: 0;
  overflow: hidden;

  @include light-theme {
    background-color: $color-white;
  }
  @include dark-theme {
    background-color: $color-gray-95;
  }

  &--with-content-below {
    margin-bottom: 7px;
    border-bottom-left-radius: 0px;
    border-bottom-right-radius: 0px;
  }

  &--with-content-above {
    margin-top: 4px;
    border-top-left-radius: 0px;
    border-top-right-radius: 0px;
  }
}

.module-message__sticker-container {
  // To ensure that images are centered if they aren't full width of bubble
  text-align: center;

  margin: {
    left: -12px;
    right: -12px;
    top: -9px;
    bottom: -5px;
  }

  &--with-content-below {
    margin-bottom: 5px;
  }

  &--with-content-above {
    margin-top: 4px;
  }
}

.module-message__img-attachment {
  margin-bottom: -3px;

  // redundant with attachment-container, but we get cursor flashing on move otherwise
  cursor: pointer;
}

.module-message__audio-attachment {
  margin-top: 2px;
}

.module-message__audio-attachment--with-content-below {
  margin-bottom: 5px;
}

.module-message__audio-attachment--with-content-above {
  margin-top: 6px;
}

.module-message__generic-attachment {
  @include button-reset;

  width: 100%;

  display: flex;
  flex-direction: row;
  align-items: center;

  @include keyboard-mode {
    &:focus {
      box-shadow: 0px 0px 0px 2px $ultramarine-ui-light;
    }
  }
}

.module-message__generic-attachment--with-content-below {
  padding-bottom: 6px;
}

.module-message__generic-attachment--with-content-above {
  padding-top: 4px;
}

.module-message__generic-attachment--not-active {
  cursor: default;
  pointer-events: none;
}

.module-message__generic-attachment__icon-container {
  position: relative;
}
.module-message__generic-attachment__spinner-container {
  padding-left: 4px;
  padding-right: 4px;
}

.module-message__generic-attachment__icon {
  background: url('../images/file-gradient.svg') no-repeat center;
  height: 44px;
  width: 56px;
  margin-left: -13px;
  margin-right: -14px;
  margin-bottom: -4px;

  // So we can center the extension text inside this icon
  display: flex;
  flex-direction: row;
  align-items: center;
}

.module-message__generic-attachment__icon-dangerous-container {
  position: absolute;

  top: -1px;
  right: -4px;

  height: 16px;
  width: 16px;

  border-radius: 50%;
  background-color: $color-white;
}

.module-message__generic-attachment__icon-dangerous {
  height: 16px;
  width: 16px;

  @include color-svg(
    '../images/icons/v2/error-solid-24.svg',
    $color-accent-red
  );
}

.module-message__generic-attachment__icon__extension {
  font-size: 10px;
  line-height: 13px;
  letter-spacing: 0.1px;
  text-transform: uppercase;

  // Along with flow layout in parent item, centers text
  text-align: center;
  width: 25px;
  margin-left: auto;
  margin-right: auto;

  // We don't have much room for text here, cut it off without ellipse
  overflow-x: hidden;
  white-space: nowrap;
  text-overflow: clip;

  color: $color-gray-90;
}

.module-message__generic-attachment__text {
  flex-grow: 1;
  margin-left: 8px;
  // The width of the icon plus our 8px margin
  max-width: calc(100% - 37px);
}

.module-message__generic-attachment__file-name {
  @include font-body-2-bold;

  margin-top: 2px;

  // Handling really long filenames - cut them off
  overflow-x: hidden;
  white-space: nowrap;
  text-overflow: ellipsis;

  @include light-theme {
    color: $color-gray-90;
  }
  @include dark-theme {
    color: $color-gray-02;
  }
  @include ios-theme {
    color: $color-white;
  }
}

.module-message__generic-attachment__file-name--incoming {
  color: $color-white;

  @include ios-theme {
    color: $color-gray-90;
  }
  @include ios-dark-theme {
    color: $color-gray-25;
  }
}

.module-message__generic-attachment__file-size {
  @include font-body-2;

  margin-top: 3px;

  @include light-theme {
    color: $color-gray-90;
  }
  @include dark-theme {
    color: $color-gray-02;
  }
  @include ios-theme {
    color: $color-white;
  }
}

.module-message__generic-attachment__file-size--incoming {
  color: $color-white;

  @include ios-theme {
    color: $color-gray-90;
  }
  @include ios-dark-theme {
    color: $color-gray-25;
  }
}

.module-message__link-preview {
  @include button-reset;

  &--nonclickable {
    cursor: inherit;
    .module-image__image {
      cursor: inherit;
    }
  }

  display: block;

  margin-left: -12px;
  margin-right: -12px;
  width: calc(100% + 24px);

  margin-top: -10px;
  margin-bottom: 5px;
  overflow: hidden;

  @include keyboard-mode {
    &:focus {
      box-shadow: 0px 0px 0px 2px $ultramarine-ui-light;
    }
  }
}

.module-message__link-preview--with-content-above {
  margin-top: 4px;
}

.module-message__link-preview__content {
  padding: 8px 12px;
  display: flex;
  flex-direction: row;
  align-items: flex-start;

  @include light-theme {
    background-color: $color-gray-02;
  }
  @include dark-theme {
    background-color: $color-gray-80;
  }
}

.module-message__link-preview__icon_container {
  margin: -2px;
  margin-right: 8px;
  display: inline-block;
}

.module-message__link-preview__text--with-icon {
  margin-top: 5px;
}

.module-message__link-preview__title {
  @include font-body-1-bold;

  overflow: hidden;
  display: -webkit-box;
  -webkit-line-clamp: 2;
  -webkit-box-orient: vertical;

  @include light-theme {
    color: $color-gray-90;
  }
  @include dark-theme {
    color: $color-gray-05;
  }
}

.module-message__link-preview__description {
  @include font-body-2;

  overflow: hidden;
  display: -webkit-box;
  -webkit-line-clamp: 5;
  -webkit-box-orient: vertical;

  @include light-theme {
    color: $color-gray-90;
  }
  @include dark-theme {
    color: $color-gray-05;
  }
}

.module-message__link-preview__footer {
  @include font-body-2;

  display: flex;
  flex-flow: row wrap;
  align-items: center;
  margin-top: 2px;

  @include light-theme {
    color: $color-gray-60;
  }
  @include dark-theme {
    color: $color-gray-25;
  }

  > *:not(:first-child) {
    display: flex;

    &:before {
      content: '•';
      font-size: 50%;
      margin-left: 0.2rem;
      margin-right: 0.2rem;
    }
  }
}

.module-message__link-preview__location {
  text-transform: lowercase;
}

.module-message__author {
  @include font-body-2-bold;

  height: 18px;
  overflow-x: hidden;
  overflow-y: hidden;
  white-space: nowrap;
  text-overflow: ellipsis;

  color: $color-white-alpha-90;

  @include ios-theme {
    color: $color-gray-90;
  }
  @include ios-dark-theme {
    color: $color-gray-05;
  }

  &__profile-name {
    @include font-caption-bold-italic;
  }
}

.module-message__author--with-tap-to-view-expired {
  @include font-body-2-bold;

  height: 18px;
  overflow-x: hidden;
  overflow-y: hidden;
  white-space: nowrap;
  text-overflow: ellipsis;

  @include light-theme {
    color: $color-gray-75;
  }
  @include dark-theme {
    color: $color-white;
  }

  &__profile-name {
    font-style: italic;
  }
}

.module-message__author_with_sticker {
  @include font-body-2-bold;

  height: 18px;
  overflow-x: hidden;
  overflow-y: hidden;
  white-space: nowrap;
  text-overflow: ellipsis;

  // Stickers are pretty narrow, so we allow this one element of a sticker
  //   message to go wider than normal.
  // There's a tension here, since this is width and not max-width; things will
  //   look bad for RTL users if we make it too wide.
  width: 300px;

  @include light-theme {
    color: $color-gray-90;
  }
  @include dark-theme {
    color: $color-gray-05;
  }

  &__profile-name {
    font-style: italic;
  }
}

.module-message__text {
  @include font-body-1;

  text-align: start;
  overflow-wrap: break-word;
  word-wrap: break-word;
  word-break: break-word;
  white-space: pre-wrap;

  @include light-theme {
    color: $color-gray-90;
  }
  @include dark-theme {
    color: $color-gray-05;
  }
  @include ios-theme {
    color: $color-white-alpha-90;
  }
  @include ios-dark-theme {
    color: $color-white-alpha-90;
  }

  a {
    text-decoration: underline;
    outline: none;

    @include light-theme {
      color: $color-gray-90;
    }
    @include keyboard-mode {
      &:focus {
        outline: 1px solid $color-gray-90;
      }
    }

    @include dark-theme {
      color: $color-gray-05;
    }
    @include dark-keyboard-mode {
      &:focus {
        outline: 1px solid $color-gray-05;
      }
    }

    @include ios-theme {
      color: $color-white-alpha-90;
    }
    @include ios-dark-theme {
      color: $color-white-alpha-90;
    }
    @include ios-keyboard-mode {
      &:focus {
        outline: 1px solid $color-white-alpha-90;
      }
    }
  }
}

.module-message__text--incoming {
  @include light-theme {
    color: $color-white;
  }
  @include ios-theme {
    color: $color-gray-90;
  }
  @include dark-theme {
    color: $color-white-alpha-90;
  }
  @include ios-dark-theme {
    color: $color-gray-05;
  }

  a {
    text-decoration: underline;
    outline: none;

    @include light-theme {
      color: $color-white;
    }
    @include keyboard-mode {
      &:focus {
        outline: 1px solid $color-white;
      }
    }

    @include dark-theme {
      color: $color-white-alpha-90;
    }
    @include dark-keyboard-mode {
      &:focus {
        outline: 1px solid $color-white-alpha-90;
      }
    }

    @include ios-theme {
      color: $color-gray-90;
    }
    @include ios-keyboard-mode {
      &:focus {
        outline: 1px solid $color-gray-90;
      }
    }

    @include ios-dark-theme {
      color: $color-gray-05;
    }
    @include dark-ios-keyboard-mode {
      &:focus {
        outline: 1px solid $color-gray-05;
      }
    }
  }
}

.module-message__text--error {
  @include font-body-1-italic;
}

.module-message__metadata {
  display: flex;
  flex-direction: row;
  align-items: center;
  margin-top: 3px;
  margin-bottom: -3px;

  &--outgoing {
    justify-content: flex-end;
  }

  &--with-reactions {
    margin-bottom: -2px;
  }
}

// With an image and no caption, this section needs to be on top of the image overlay
.module-message__metadata--with-image-no-caption {
  position: absolute;
  bottom: 9px;
  z-index: 2;

  width: 100%;
  // Because this is absolutely positioned, we 100% is too big, take it down by parent
  //   padding sizes.
  padding-right: 24px;

  // This is so all clicks go right through to the underlying image.
  pointer-events: none;
}

.module-message__metadata__date {
  @include font-caption;

  @include light-theme {
    color: $color-gray-60;
  }
  @include dark-theme {
    color: $color-white-alpha-80;
  }
  @include ios-theme {
    color: $color-white-alpha-80;
  }
  @include ios-dark-theme {
    color: $color-white-alpha-80;
  }
}
.module-message__metadata__tapable {
  @include button-reset;
}
.module-message__metadata__date--incoming {
  color: $color-white-alpha-80;

  @include ios-theme {
    color: $color-gray-60;
  }
  @include ios-dark-theme {
    color: $color-gray-25;
  }
}
.module-message__metadata__date--with-image-no-caption {
  @include light-theme {
    color: $color-white;
  }
  @include dark-theme {
    color: $color-white-alpha-80;
  }
  @include ios-theme {
    color: $color-white;
  }
}
.module-message__metadata__date.module-message__metadata__date--incoming-with-tap-to-view-expired {
  color: $color-gray-75;

  @include dark-theme {
    color: $color-white-alpha-80;
  }
}
.module-message__metadata__date.module-message__metadata__date--outgoing-with-tap-to-view-expired {
  color: $color-gray-75;

  @include dark-theme {
    color: $color-white-alpha-80;
  }
}

.module-message__metadata__date--with-sticker {
  @include ios-theme {
    color: $color-gray-60;
  }
}

.module-message__metadata__status-icon {
  width: 12px;
  height: 12px;
  display: inline-block;
  margin-left: 6px;
  margin-bottom: 2px;
}

.module-message__metadata__status-icon--sending {
  animation: module-message__metadata__status-icon--spinning 4s linear infinite;

  @include light-theme {
    @include color-svg('../images/sending.svg', $color-gray-60);
  }
  @include dark-theme {
    @include color-svg('../images/sending.svg', $color-white-alpha-80);
  }
  @include ios-theme {
    @include color-svg('../images/sending.svg', $color-white);
  }
  @include ios-dark-theme {
    @include color-svg('../images/sending.svg', $color-white);
  }
}

@keyframes module-message__metadata__status-icon--spinning {
  100% {
    -webkit-transform: rotate(360deg);
    transform: rotate(360deg);
  }
}

.module-message__metadata__status-icon--sent {
  @include light-theme {
    @include color-svg('../images/check-circle-outline.svg', $color-gray-60);
  }
  @include dark-theme {
    @include color-svg(
      '../images/check-circle-outline.svg',
      $color-white-alpha-80
    );
  }
  @include ios-theme {
    @include color-svg(
      '../images/check-circle-outline.svg',
      $color-white-alpha-80
    );
  }
  @include ios-dark-theme {
    @include color-svg(
      '../images/check-circle-outline.svg',
      $color-white-alpha-80
    );
  }
}
.module-message__metadata__status-icon--delivered {
  width: 18px;

  @include light-theme {
    @include color-svg('../images/double-check.svg', $color-gray-60);
  }
  @include dark-theme {
    @include color-svg('../images/double-check.svg', $color-white-alpha-80);
  }
  @include ios-theme {
    @include color-svg('../images/double-check.svg', $color-white-alpha-80);
  }
  @include ios-dark-theme {
    @include color-svg('../images/double-check.svg', $color-white-alpha-80);
  }
}
.module-message__metadata__status-icon--read {
  width: 18px;

  @include light-theme {
    @include color-svg('../images/read.svg', $color-gray-60);
  }
  @include dark-theme {
    @include color-svg('../images/read.svg', $color-white-alpha-80);
  }
  @include ios-theme {
    @include color-svg('../images/read.svg', $color-white-alpha-80);
  }
  @include ios-dark-theme {
    @include color-svg('../images/read.svg', $color-white-alpha-80);
  }
}

// When status indicators are overlaid on top of an image, they use different colors
.module-message__metadata__status-icon--with-image-no-caption {
  @include light-theme {
    background-color: $color-white;
  }
  @include dark-theme {
    background-color: $color-gray-02;
  }
  @include ios-theme {
    background-color: $color-white;
  }
}
.module-message__metadata__status-icon--with-sticker {
  @include ios-theme {
    background-color: $color-gray-60;
  }
}
.module-message__metadata__status-icon--with-tap-to-view-expired {
  @include ios-theme {
    background-color: $color-gray-75;
  }
}

.module-message__metadata__spinner-container {
  margin-left: 6px;
}

.module-message__send-message-button {
  @include button-reset;

  width: calc(100% + 24px);

  @include font-body-2-bold;

  margin-top: 8px;
  margin-bottom: -10px;
  margin-left: -12px;
  margin-right: -12px;

  text-align: center;
  padding: 10px;

  border-bottom-left-radius: 16px;
  border-bottom-right-radius: 16px;

  @include light-theme {
    color: $ultramarine-ui-light;
    background-color: $color-gray-02;
    border: 1px solid $color-black-alpha-20;
  }
  @include dark-theme {
    color: $ultramarine-ui-dark;
    background-color: $color-gray-75;
    border: 1px solid $color-gray-45;
  }

  @include keyboard-mode {
    &:focus {
      box-shadow: 0px 0px 0px 2px $ultramarine-ui-light;
    }
  }
}

.module-message__author-avatar-container {
  align-items: flex-end;
  display: flex;
  justify-content: center;
  margin-right: 8px;

  &--with-reactions {
    padding-bottom: 12px;
  }
}

.module-message__author-avatar {
  @include button-reset;

  cursor: pointer;

  &:focus {
    outline: none;

    .module-avatar {
      @include keyboard-mode {
        box-shadow: 0 0 0 3px $ultramarine-ui-light;
      }
    }
  }
}

.module-message__typing-container {
  height: 16px;

  display: flex;
  flex-direction: row;
  align-items: center;
}

.module-message__reactions {
  position: relative;
  z-index: 2;
  height: 22px;
  display: flex;

  &--incoming {
    align-self: flex-end;
    padding-right: 8px;
    margin-left: 8px;
  }
  &--outgoing {
    align-self: flex-start;
    padding-left: 8px;
    margin-right: 8px;
  }
}

.module-message__reactions__reaction {
  @include button-reset;

  min-width: 28px;
  height: 22px;
  border: 1px solid;
  border-radius: 33px;
  display: flex;
  justify-content: center;
  align-items: center;

  &--with-count {
    min-width: 40px;
  }

  &__count {
    @include font-caption-bold;

    margin-left: 4px;

    &--no-emoji {
      margin-left: 0px;
    }

    @include light-theme {
      color: $color-gray-60;
    }

    @include dark-theme {
      color: $color-gray-25;
    }

    &--is-me {
      @include light-theme {
        color: $color-gray-75;
      }

      @include dark-theme {
        color: $color-gray-15;
      }

      @include ios-theme {
        color: $color-white-alpha-90;
      }
    }
  }

  &:focus {
    outline: none;
  }

  @include keyboard-mode {
    &:focus {
      box-shadow: 0px 0px 0px 2px $ultramarine-ui-light;
    }
  }

  @include light-theme() {
    border-color: $color-white;
    background: $color-gray-05;
  }

  @include dark-theme() {
    border-color: $color-gray-95;
    background: $color-gray-75;
  }

  &--is-me {
    @include light-theme() {
      background: $color-gray-25;
    }

    @include dark-theme() {
      background: $color-gray-45;
    }

    @include ios-theme() {
      background: $color-accent-blue;
    }
  }
}

// Module: Expire Timer

.module-expire-timer {
  width: 12px;
  height: 12px;
  display: inline-block;
  margin-left: 6px;
  margin-bottom: 2px;

  @include light-theme {
    @include color-svg('../images/icons/v2/timer-60-12.svg', $color-gray-60);
  }
  @include dark-theme {
    @include color-svg(
      '../images/icons/v2/timer-60-12.svg',
      $color-white-alpha-80
    );
  }
  @include ios-theme {
    @include color-svg(
      '../images/icons/v2/timer-60-12.svg',
      $color-white-alpha-80
    );
  }
}

$timer-icons: '55', '50', '45', '40', '35', '30', '25', '20', '15', '10', '05',
  '00';

@each $timer-icon in $timer-icons {
  .module-expire-timer--#{$timer-icon} {
    @include light-theme {
      @include color-svg(
        '../images/icons/v2/timer-#{$timer-icon}-12.svg',
        $color-gray-60
      );
    }
    @include dark-theme {
      @include color-svg(
        '../images/icons/v2/timer-#{$timer-icon}-12.svg',
        $color-white-alpha-80
      );
    }
    @include ios-theme {
      @include color-svg(
        '../images/icons/v2/timer-#{$timer-icon}-12.svg',
        $color-white-alpha-80
      );
    }
  }
}

.module-expire-timer--incoming {
  background-color: $color-white-alpha-80;

  @include ios-theme {
    background-color: $color-gray-60;
  }
  @include ios-dark-theme {
    background-color: $color-gray-25;
  }
}
.module-expire-timer.module-expire-timer--incoming-with-tap-to-view-expired {
  background-color: $color-gray-75;

  @include dark-theme {
    background-color: $color-white-alpha-80;
  }
}
.module-expire-timer.module-expire-timer--outgoing-with-tap-to-view-expired {
  background-color: $color-gray-75;

  @include dark-theme {
    background-color: $color-white-alpha-80;
  }
}
.module-expire-timer--with-sticker {
  @include ios-theme {
    background-color: $color-gray-60;
  }
}

// When status indicators are overlaid on top of an image, they use different colors
.module-expire-timer--with-image-no-caption {
  @include light-theme {
    background-color: $color-white;
  }
  @include ios-theme {
    background-color: $color-white;
  }
  @include dark-theme {
    background-color: $color-gray-02;
  }
}

// Module: Quoted Reply

.module-quote-container {
  margin: {
    left: -6px;
    right: -6px;
    top: -4px;
    bottom: 5px;
  }

  overflow: hidden;
}

.module-quote-container--with-content-above {
  margin-top: 3px;
}

.module-quote {
  @include button-reset;
  width: 100%;

  position: relative;
  border-radius: 4px;
  border-top-left-radius: 10px;
  border-top-right-radius: 10px;

  display: flex;
  flex-direction: row;
  align-items: stretch;
  overflow: hidden;

  border-left-width: 4px;
  border-left-style: solid;

  @include keyboard-mode {
    &:focus {
      box-shadow: 0px 0px 0px 2px $ultramarine-ui-light;
    }
  }
}

.module-quote--no-click {
  cursor: auto;
}

.module-quote--with-content-above {
  border-top-left-radius: 4px;
  border-top-right-radius: 4px;
}

.module-quote--with-reference-warning {
  border-bottom-left-radius: 0px;
  border-bottom-right-radius: 0px;
}

.module-quote--outgoing {
  border-left-color: $color-conversation-grey;
  @include light-theme {
    background-color: $color-conversation-grey-tint;
  }
  @include dark-theme {
    background-color: $color-conversation-grey-shade;
  }

  // To preserve contrast
  @include ios-keyboard-mode {
    &:focus {
      box-shadow: 0px 0px 0px 2px $color-white;
    }
  }

  // Note: both of these override all of the specific color classes below
  @include ios-dark-theme {
    background-color: $ultramarine-brand-dark;
    border-left-color: $color-black;
  }
  @include ios-theme {
    background-color: $color-ios-blue-tint;
    border-left-color: $color-white;
  }
}

.module-composition-area__row {
  .module-quote--outgoing {
    border-left-style: solid;

    @include ios-dark-theme {
      background-color: $ultramarine-brand-dark;
      border-left-color: $color-ios-blue-tint;
    }
    @include ios-theme {
      background-color: $color-ios-blue-tint;
      border-left-color: $ultramarine-ui-light;
    }
  }
}

@each $color, $value in $conversation-colors {
  .module-quote--outgoing-#{$color} {
    border-left-color: $value;
  }
}
@each $color, $value in $conversation-colors-tint {
  .module-quote--outgoing-#{$color} {
    @include light-theme {
      background-color: $value;
    }
  }
}
@each $color, $value in $conversation-colors-shade {
  .module-quote--outgoing-#{$color} {
    @include dark-theme {
      background-color: $value;
    }
  }
}

.module-quote--incoming {
  @include light-theme {
    border-left-color: $color-white;
    background-color: $color-conversation-grey-tint;
  }
  @include dark-theme {
    border-left-color: $color-black;
    background-color: $color-conversation-grey-shade;
  }

  // Note: both of these override all of the specific color classes below
  @include ios-theme {
    background-color: $color-ios-blue-tint;
    border-left-color: $ultramarine-ui-light;
  }
  @include ios-dark-theme {
    background-color: $ultramarine-brand-dark;
    border-left-color: $color-ios-blue-tint;
  }
}
@each $color, $value in $conversation-colors-tint {
  .module-quote--incoming-#{$color} {
    @include light-theme {
      background-color: $value;
    }
  }
}
@each $color, $value in $conversation-colors-shade {
  .module-quote--incoming-#{$color} {
    @include dark-theme {
      background-color: $value;
    }
  }
}

.module-quote__primary {
  flex-grow: 1;
  padding-left: 8px;
  padding-right: 8px;
  padding-top: 7px;
  padding-bottom: 7px;

  // To leave room for image thumbnail
  min-height: 54px;
}

.module-quote__primary__author {
  @include font-body-2-bold;

  overflow: hidden;
  white-space: nowrap;
  text-overflow: ellipsis;

  @include light-theme {
    color: $color-gray-90;
  }
  @include dark-theme {
    color: $color-gray-02;
  }
  @include ios-dark-theme {
    color: $color-gray-05;
  }
}

.module-quote__primary__author--incoming {
  @include ios-dark-theme {
    color: $color-gray-05;
  }
}

.module-quote__primary__profile-name {
  @include font-body-2-bold-italic;
}

.module-quote__primary__text {
  @include font-body-1;

  text-align: start;

  @include light-theme {
    color: $color-gray-90;
    a {
      color: $color-gray-90;
    }
  }
  @include dark-theme {
    color: $color-gray-02;
    a {
      color: $color-gray-02;
    }
  }
  @include ios-dark-theme {
    color: $color-gray-05;
    a {
      color: $color-gray-05;
    }
  }

  overflow-wrap: break-word;
  word-wrap: break-word;
  word-break: break-word;
  white-space: pre-wrap;

  overflow: hidden;
  display: -webkit-box;
  -webkit-line-clamp: 2;
  -webkit-box-orient: vertical;

  // Note: -webkit-line-clamp doesn't work for RTL text, and it forces you to use
  //   ... as the truncation indicator. That's not a solution that works well for
  //   all languages. More resources:
  //     - http://hackingui.com/front-end/a-pure-css-solution-for-multiline-text-truncation/
  //     - https://medium.com/mofed/css-line-clamp-the-good-the-bad-and-the-straight-up-broken-865413f16e5
}

.module-quote__primary__text--incoming {
  @include ios-dark-theme {
    color: $color-gray-05;
    a {
      color: $color-gray-05;
    }
  }
}

.module-quote__primary__type-label {
  @include font-body-2-italic;

  @include light-theme {
    color: $color-gray-90;
  }
  @include dark-theme {
    color: $color-gray-02;
  }
  @include ios-dark-theme {
    color: $color-gray-05;
  }
}

.module-quote__primary__type-label--incoming {
  @include ios-dark-theme {
    color: $color-gray-05;
  }
}

.module-quote__primary__filename-label {
  @include font-body-2;
}

.module-quote__close-container {
  position: absolute;
  top: 4px;
  right: 4px;
  height: 16px;
  width: 16px;

  border-radius: 50%;

  background-color: $color-black-alpha-40;

  @include keyboard-mode {
    &:focus-within {
      background-color: $ultramarine-ui-light;
    }
  }
}

.module-quote__close-button {
  @include button-reset;

  width: 14px;
  height: 14px;

  position: absolute;
  left: 50%;
  top: 50%;

  transform: translate(-50%, -50%);

  @include color-svg('../images/icons/v2/x-24.svg', $color-white);
}

.module-quote__icon-container {
  background-position: center center;
  background-repeat: no-repeat;
  background-size: cover;
  flex: 0 0 54px;
  position: relative;
  width: 54px;
}

.module-quote__icon-container__inner {
  position: absolute;
  top: 0;
  right: 0;
  bottom: 0;
  left: 0;

  text-align: center;
  display: flex;
  align-items: center;
  justify-content: center;
}

.module-quote__icon-container__circle-background {
  display: flex;
  align-items: center;
  justify-content: center;

  height: 32px;
  width: 32px;
  border-radius: 50%;
  background-color: $color-white;
}

.module-quote__icon-container__icon {
  width: 20px;
  height: 20px;
}

.module-quote__icon-container__icon--file {
  @include color-svg('../images/file.svg', $ultramarine-ui-light);
}
.module-quote__icon-container__icon--image {
  @include color-svg('../images/image.svg', $ultramarine-ui-light);
}
.module-quote__icon-container__icon--microphone {
  @include color-svg(
    '../images/icons/v2/mic-outline-24.svg',
    $ultramarine-ui-light
  );
}
.module-quote__icon-container__icon--play {
  @include color-svg(
    '../images/icons/v2/play-solid-24.svg',
    $ultramarine-ui-light
  );
}
.module-quote__icon-container__icon--movie {
  @include color-svg('../images/movie.svg', $ultramarine-ui-light);
}

.module-quote__generic-file {
  display: flex;
  flex-direction: row;
  align-items: center;
}
.module-quote__generic-file__icon {
  background: url('../images/file-gradient.svg');
  background-size: 75%;
  background-repeat: no-repeat;
  height: 28px;
  width: 36px;
  margin-left: -4px;
  margin-right: -6px;
  margin-bottom: 5px;
}
.module-quote__generic-file__text {
  @include font-body-2;

  max-width: calc(100% - 26px);
  overflow-x: hidden;
  white-space: nowrap;
  text-overflow: ellipsis;

  @include light-theme {
    color: $color-gray-90;
  }
  @include dark-theme {
    color: $color-gray-02;
  }
  @include ios-dark-theme {
    color: $color-gray-05;
  }
}

.module-quote__generic-file__text--incoming {
  @include ios-dark-theme {
    color: $color-gray-05;
  }
}

.module-quote__reference-warning {
  color: $color-gray-90;
  height: 26px;
  display: flex;
  flex-direction: row;
  align-items: center;

  border-bottom-left-radius: 4px;
  border-bottom-right-radius: 4px;
  padding-left: 8px;
  padding-right: 8px;

  background-color: $color-white-alpha-80;
  @include dark-theme {
    background-color: $color-white-alpha-20;
  }
  @include ios-theme {
    background-color: $color-ios-ref-warning-light;
  }
  @include ios-dark-theme {
    background-color: $color-ios-ref-warning-dark;
  }
}

.module-quote__reference-warning--incoming {
  color: $color-gray-90;
  @include ios-theme {
    background-color: $color-ios-ref-warning-light;
  }
  @include ios-dark-theme {
    background-color: $color-ios-ref-warning-dark;
  }
}

.module-quote__reference-warning__icon {
  height: 16px;
  width: 16px;

  @include light-theme {
    @include color-svg('../images/icons/v2/link-broken-16.svg', $color-gray-60);
  }
  @include dark-theme {
    @include color-svg('../images/icons/v2/link-broken-16.svg', $color-gray-25);
  }
  @include ios-theme {
    @include color-svg('../images/icons/v2/link-broken-16.svg', $color-gray-90);
  }
  @include ios-dark-theme {
    @include color-svg('../images/icons/v2/link-broken-16.svg', $color-gray-90);
  }
}

.module-quote__reference-warning__icon--incoming {
  @include ios-theme {
    @include color-svg('../images/icons/v2/link-broken-16.svg', $color-gray-90);
  }
  @include ios-dark-theme {
    @include color-svg('../images/icons/v2/link-broken-16.svg', $color-gray-90);
  }
}

.module-quote__reference-warning__text {
  @include font-caption;

  margin-left: 6px;

  @include light-theme {
    color: $color-gray-90;
  }
  @include dark-theme {
    color: $color-gray-02;
  }
  @include ios-dark-theme {
    color: $color-gray-90;
  }
}

.module-quote__reference-warning__text--incoming {
  @include ios-dark-theme {
    color: $color-gray-90;
  }
}

.module-about {
  &__container {
    margin-bottom: 8px;
    margin-left: auto;
    margin-right: auto;
    max-width: 248px;
    text-align: center;
  }

  &__text {
    @include font-body-1;
    @include light-theme {
      color: $color-gray-60;
    }
    @include dark-theme {
      color: $color-gray-25;
    }
    max-width: 400px;

    -webkit-box-orient: vertical;
    -webkit-line-clamp: 2;
    display: -webkit-box;
    overflow: hidden;
    text-align: left;
    text-overflow: ellipsis;

    img.emoji {
      height: 1em;
      margin-right: 3px;
      margin-bottom: 3px;
      vertical-align: middle;
      width: 1em;
    }
  }
}

// Module: Embedded Contact

.module-embedded-contact {
  @include button-reset;

  width: 100%;
  padding: 5px;

  display: flex;
  flex-direction: row;
  align-items: center;

  @include keyboard-mode {
    &:focus {
      box-shadow: 0px 0px 0px 2px $ultramarine-ui-light;
    }
  }
}

.module-embedded-contact--outgoing {
  @include ios-keyboard-mode {
    &:focus {
      box-shadow: 0px 0px 0px 2px $color-white;
    }
  }
}

.module-embedded-contact--with-content-above {
  padding-top: 4px;
}

.module-embedded-contact--with-content-below {
  padding-bottom: 4px;
}

.module-embedded-contact__spinner-container {
  padding-left: 5px;
  padding-right: 5px;
}

.module-embedded-contact__text-container {
  flex-grow: 1;
  margin-left: 8px;

  max-width: calc(100% - 58px);
}

.module-embedded-contact__contact-name {
  @include font-body-1-bold;

  margin-top: 6px;

  max-width: 100%;
  white-space: nowrap;
  overflow-x: hidden;
  text-overflow: ellipsis;

  @include light-theme {
    color: $color-gray-90;
  }
  @include dark-theme {
    color: $color-gray-02;
  }
  @include ios-theme {
    color: $color-white;
  }
  @include ios-dark-theme {
    color: $color-gray-05;
  }
}

.module-embedded-contact__contact-name--incoming {
  color: $color-white;

  @include ios-theme {
    color: $color-gray-90;
  }
  @include ios-dark-theme {
    color: $color-gray-25;
  }
}

.module-embedded-contact__contact-method {
  @include font-body-2;

  margin-top: 3px;
  max-width: 100%;
  white-space: nowrap;
  overflow-x: hidden;
  text-overflow: ellipsis;

  @include light-theme {
    color: $color-gray-60;
  }
  @include dark-theme {
    color: $color-white-alpha-80;
  }
  @include ios-theme {
    color: $color-white-alpha-80;
  }
}

.module-embedded-contact__contact-method--incoming {
  color: $color-white-alpha-80;

  @include ios-theme {
    color: $color-gray-60;
  }
}

// Module: Contact Detail

.module-contact-detail {
  text-align: center;
  max-width: 300px;
  margin-left: auto;
  margin-right: auto;
}

.module-contact-detail__avatar {
  margin-bottom: 4px;
}

.module-contact-detail__contact-name {
  @include font-body-1-bold;
}

.module-contact-detail__contact-method {
  @include font-body-2;

  margin-top: 10px;
}

.module-contact-detail__send-message {
  @include button-reset;

  border-radius: 4px;
  background-color: $ultramarine-ui-light;
  display: inline-block;
  padding: 6px;
  margin-top: 20px;

  color: $color-white;

  flex-direction: column;
  align-items: center;
}

.module-contact-detail__send-message__inner {
  display: flex;
  align-items: center;
  padding-right: 5px;

  @include font-body-2-bold;
}

.module-contact-detail__send-message__bubble-icon {
  height: 17px;
  width: 18px;
  display: inline-block;
  margin-right: 5px;
  @include light-theme {
    @include color-svg(
      '../images/icons/v2/message-outline-24.svg',
      $color-white
    );
  }
  @include dark-theme {
    @include color-svg('../images/icons/v2/message-solid-24.svg', $color-white);
  }
}

.module-contact-detail__additional-contact {
  text-align: left;
  margin-top: 15px;
  padding-top: 8px;

  @include light-theme {
    border-top: 1px solid $color-gray-05;
  }
  @include dark-theme {
    border-top: 1px solid $color-gray-75;
  }
}

.module-contact-detail__additional-contact__type {
  @include font-caption-bold;

  color: $color-gray-45;

  margin-bottom: 3px;
}

// Module: Inline Notification Wrapper

.module-inline-notification-wrapper {
  outline: none;
  padding: 5px;

  &:focus {
    @include keyboard-mode {
      background-color: $color-gray-02;
    }
    @include dark-keyboard-mode {
      background-color: $color-gray-80;
    }
  }
}

// Module: Group Notification

.module-group-notification {
  margin-left: 1em;
  margin-right: 1em;
  margin-top: 5px;
  margin-bottom: 5px;

  text-align: center;

  @include light-theme {
    color: $color-gray-60;
  }
  @include dark-theme {
    color: $color-gray-25;
  }
}

.module-group-notification__change {
  margin-top: 2px;
  margin-bottom: 2px;
}

.module-group-notification__contact {
  font-weight: bold;
}

// Module: Reset Session Notification

.module-reset-session-notification {
  text-align: center;

  @include light-theme {
    color: $color-gray-60;
  }
  @include dark-theme {
    color: $color-gray-25;
  }
}

// Module: Safety Number Notification

.module-safety-number-notification {
  text-align: center;
}

.module-safety-number-notification__icon {
  height: 24px;
  width: 24px;
  margin-left: auto;
  margin-right: auto;
  margin-bottom: 7px;

  @include light-theme {
    @include color-svg(
      '../images/icons/v2/safety-number-outline-24.svg',
      $color-gray-60
    );
  }
  @include dark-theme {
    @include color-svg(
      '../images/icons/v2/safety-number-solid-24.svg',
      $color-gray-25
    );
  }
}

.module-safety-number-notification__text {
  @include light-theme {
    color: $color-gray-60;
  }
  @include dark-theme {
    color: $color-gray-25;
  }
}

.module-safety-number-notification__contact {
  font-weight: bold;
}

.module-safety-number-notification__button {
  @include button-reset;

  @include font-body-2-bold;

  margin-top: 5px;
  display: inline-block;

  padding: 12px;
  border-radius: 4px;

  color: $ultramarine-ui-light;

  @include light-theme {
    background-color: $color-gray-02;
  }
  @include keyboard-mode {
    &:focus {
      background-color: $color-gray-15;
    }
  }

  @include dark-theme {
    background-color: $color-gray-75;
  }
  @include dark-keyboard-mode {
    &:focus {
      background-color: $color-gray-60;
    }
  }
}

.module-message-calling--notification {
  .module-message__metadata__date {
    @include light-theme {
      color: $color-gray-90;
    }
    @include dark-theme {
      color: $color-gray-05;
    }
  }

  &__button {
    @include button-reset;
    @include button-small;
    @include button-green;
    @include font-body-1-bold;

    display: block;
    margin: 0.5rem auto 0 auto;
  }
}

.module-safety-number__bold-name {
  font-weight: bold;
}

.module-message-calling {
  &--audio {
    text-align: center;

    @include light-theme {
      color: $color-gray-90;
    }
    @include dark-theme {
      color: $color-gray-05;
    }
  }

  &--audio__icon {
    height: 24px;
    margin-bottom: 4px;
    margin-left: auto;
    margin-right: auto;
    width: 24px;

    @include light-theme {
      @include color-svg(
        '../images/icons/v2/phone-right-outline-24.svg',
        $color-gray-75
      );
    }
    @include dark-theme {
      @include color-svg(
        '../images/icons/v2/phone-right-outline-24.svg',
        $color-gray-15
      );
    }
  }

  &--video {
    text-align: center;

    @include light-theme {
      color: $color-gray-90;
    }
    @include dark-theme {
      color: $color-gray-05;
    }
  }

  &--video__icon {
    height: 24px;
    margin-bottom: 4px;
    margin-left: auto;
    margin-right: auto;
    width: 24px;

    @include light-theme {
      @include color-svg(
        '../images/icons/v2/video-outline-24.svg',
        $color-gray-75
      );
    }
    @include dark-theme {
      @include color-svg(
        '../images/icons/v2/video-outline-24.svg',
        $color-gray-15
      );
    }
  }
}

.module-message-unsynced {
  padding-bottom: 24px;
  text-align: center;

  @include light-theme {
    color: $color-gray-60;
  }
  @include dark-theme {
    color: $color-gray-25;
  }
}

.module-message-unsynced__icon {
  height: 24px;
  margin-bottom: 4px;
  margin-left: auto;
  margin-right: auto;
  width: 24px;

  @include light-theme {
    @include color-svg(
      '../images/icons/v2/info-outline-24.svg',
      $color-gray-60
    );
  }
  @include dark-theme {
    @include color-svg('../images/icons/v2/info-solid-24.svg', $color-gray-25);
  }
}

// Module: Verification Notification

.module-verification-notification {
  text-align: center;

  @include light-theme {
    color: $color-gray-60;
  }
  @include dark-theme {
    color: $color-gray-25;
  }
}

.module-verification-notification__contact {
  font-weight: bold;
}

.module-verification-notification__icon--mark-verified {
  height: 24px;
  width: 24px;
  margin-left: auto;
  margin-right: auto;
  margin-bottom: 4px;

  @include light-theme {
    @include color-svg('../images/icons/v2/check-24.svg', $color-gray-60);
  }
  @include dark-theme {
    @include color-svg('../images/icons/v2/check-24.svg', $color-gray-25);
  }
}

.module-verification-notification__icon--mark-not-verified {
  height: 24px;
  width: 24px;
  margin-left: auto;
  margin-right: auto;
  margin-bottom: 7px;
  @include light-theme {
    @include color-svg(
      '../images/icons/v2/safety-number-outline-24.svg',
      $color-gray-60
    );
  }
  @include dark-theme {
    @include color-svg(
      '../images/icons/v2/safety-number-solid-24.svg',
      $color-gray-25
    );
  }
}

// Module: Timer Notification

.module-timer-notification {
  text-align: center;

  @include light-theme {
    color: $color-gray-60;
  }
  @include dark-theme {
    color: $color-gray-05;
  }
}

.module-timer-notification__icon-container {
  margin-left: auto;
  margin-right: auto;
  display: inline-flex;
  flex-direction: row;
  align-items: center;
  margin-bottom: 4px;
}

.module-timer-notification__icon {
  height: 20px;
  width: 20px;
  display: inline-block;

  @include light-theme {
    @include color-svg('../images/icons/v2/timer-24.svg', $color-gray-60);
  }
  @include dark-theme {
    @include color-svg('../images/icons/v2/timer-24.svg', $color-gray-05);
  }
}

.module-timer-notification__icon--disabled {
  @include light-theme {
    @include color-svg(
      '../images/icons/v2/timer-disabled-24.svg',
      $color-gray-60
    );
  }
  @include dark-theme {
    @include color-svg(
      '../images/icons/v2/timer-disabled-24.svg',
      $color-gray-05
    );
  }
}

.module-timer-notification__icon-label {
  margin-left: 6px;

  // Didn't seem centered otherwise
  margin-top: 1px;
}

.module-notification--with-click-handler {
  cursor: pointer;
}

.module-notification__icon {
  height: 24px;
  width: 24px;
  margin-left: auto;
  margin-right: auto;
}

// Module: Contact List Item

.module-contact-list-item {
  @include button-reset;

  cursor: inherit;

  padding: 8px;
  width: 100%;

  display: flex;
  flex-direction: row;
  align-items: center;

  @include light-theme {
    color: $color-gray-60;

    @include mouse-mode {
      &:hover {
        background-color: $color-gray-02;
      }
    }
    @include keyboard-mode {
      &:focus {
        background-color: $color-gray-02;
      }
    }
  }
  @include dark-theme {
    color: $color-gray-15;
  }
  @include dark-mouse-mode {
    &:hover {
      background-color: $color-gray-80;
    }
  }
  @include dark-keyboard-mode {
    &:focus {
      background-color: $color-gray-80;
    }
  }
}

.module-contact-list-item--with-click-handler {
  cursor: pointer;
}

.module-contact-list-item__text {
  margin-left: 8px;

  align-items: center;
  display: flex;
  flex-direction: row;

  flex-grow: 1;
  justify-content: space-between;
}

.module-contact-list-item__left {
  flex: 1;
}

.module-contact-list-item__text__name {
  @include font-body-1-bold;
  @include light-theme {
    color: $color-gray-90;
  }
  @include dark-theme {
    color: $color-gray-05;
  }
}

.module-contact-list-item__text__profile-name {
  @include font-body-2-bold-italic;
}

.module-contact-list-item__text__additional-data {
  @include font-body-2;

  margin-top: 3p;
}

.module-contact-list-item__text__verified-icon {
  display: inline-block;
  width: 20px;
  height: 20px;
  vertical-align: text-bottom;

  // Trying to account for the whitespace around the check mark
  margin-bottom: -1px;

  @include light-theme {
    @include color-svg('../images/icons/v2/check-24.svg', $color-gray-60);
  }
  @include dark-theme {
    @include color-svg('../images/icons/v2/check-24.svg', $color-gray-25);
  }
}

.module-contact-list-item__admin {
  text-align: right;
  height: 100%;

  @include font-body-2;
}

// Module: In Contacts Icon

.module-in-contacts-icon__icon {
  display: inline-block;
  height: 15px;
  width: 15px;

  margin-bottom: 2px;
  vertical-align: middle;

  @include light-theme {
    @include color-svg(
      '../images/icons/v2/profile-circle-outline-24.svg',
      $color-gray-60
    );
  }
  @include dark-theme {
    @include color-svg(
      '../images/icons/v2/profile-circle-outline-24.svg',
      $color-gray-25
    );
  }

  @include keyboard-mode {
    &:focus {
      @include color-svg(
        '../images/icons/v2/profile-circle-outline-24.svg',
        $ultramarine-ui-light
      );
    }
  }
}

// Module: Conversation Header

.module-conversation-header {
  padding-left: 16px;
  padding-right: 16px;
  padding-top: var(--title-bar-drag-area-height);
  display: flex;
  flex-direction: row;
  align-items: center;

  height: calc(#{$header-height} + var(--title-bar-drag-area-height));

  @include light-theme {
    color: $color-gray-90;
    background-color: $color-gray-02;
    border-bottom: 1px $color-gray-05 solid;
  }

  @include dark-theme {
    color: $color-gray-02;
    background-color: $color-gray-80;
    border-bottom: 1px $color-gray-90 solid;
    box-shadow: rgba($color: #000000, $alpha: 0.4) 0px 1px 3px 0px;
  }
}

.module-conversation-header__back-icon {
  $transition: 250ms ease-out;

  display: inline-block;
  margin-left: -10px;
  margin-right: -10px;
  width: 24px;
  height: 24px;
  min-width: 24px;
  vertical-align: text-bottom;
  border: none;
  opacity: 0;
  transition: margin-right $transition, opacity $transition;

  &:disabled {
    cursor: default;
  }

  &--show {
    opacity: 1;
    margin-right: 6px;
  }

  @include light-theme {
    @include color-svg(
      '../images/icons/v2/chevron-left-24.svg',
      $color-gray-90
    );
  }
  @include dark-theme {
    @include color-svg(
      '../images/icons/v2/chevron-left-24.svg',
      $color-gray-02
    );
  }
}

.module-conversation-header__title-container {
  flex-grow: 1;
  flex-shrink: 1;
  min-width: 0;
  display: block;

  height: $header-height;
}

.module-conversation-header__title-flex {
  margin-left: auto;
  margin-right: auto;
  display: inline-flex;
  flex-direction: row;
  align-items: center;
  height: $header-height;
  max-width: 100%;
}

.module-conversation-header__title-clickable {
  cursor: pointer;

  &:focus {
    @include mouse-mode {
      outline: none;
    }
  }
}

.module-conversation-header__note-to-self {
  @include dark-theme {
    color: $color-gray-02;
  }
}

.module-conversation-header__avatar {
  min-width: 32px;
  margin-right: 4px;
}

.module-conversation-header__title {
  margin-left: 6px;
  min-width: 0;

  @include font-body-1;

  white-space: nowrap;
  overflow: hidden;
  text-overflow: ellipsis;

  -webkit-user-select: text;

  @include light-theme {
    color: $color-gray-90;
  }
  @include dark-theme {
    color: $color-gray-02;
  }
}

.module-conversation-header__title__name {
  @include font-body-1-bold;
}

.module-conversation-header__contacts-icon {
  display: inline-block;
  height: 15px;
  width: 15px;

  margin-bottom: 3px;
  vertical-align: middle;

  @include light-theme {
    @include color-svg(
      '../images/icons/v2/profile-circle-outline-24.svg',
      $color-gray-60
    );
  }
  @include dark-theme {
    @include color-svg(
      '../images/icons/v2/profile-circle-outline-24.svg',
      $color-gray-25
    );
  }

  @include keyboard-mode {
    &:focus {
      @include color-svg(
        '../images/icons/v2/profile-circle-outline-24.svg',
        $ultramarine-ui-light
      );
    }
  }
}

.module-conversation-header__title__profile-name {
  @include font-body-1-bold-italic;
}

.module-conversation-header__title__verified-icon {
  display: inline-block;
  width: 1.25em;
  height: 1.25em;
  vertical-align: text-bottom;

  @include light-theme {
    @include color-svg('../images/icons/v2/check-24.svg', $color-gray-90);
  }
  @include dark-theme {
    @include color-svg('../images/icons/v2/check-24.svg', $color-gray-02);
  }
}

.module-conversation-header__expiration {
  display: flex;
  flex-direction: row;
  align-items: center;
  padding-left: 8px;
  padding-right: 8px;
  transition: opacity 250ms ease-out;

  &--hidden {
    opacity: 0;
  }
}

.module-conversation-header__expiration__clock-icon {
  height: 24px;
  width: 24px;
  display: inline-block;

  @include light-theme {
    @include color-svg('../images/icons/v2/timer-24.svg', $color-gray-60);
  }
  @include dark-theme {
    @include color-svg('../images/icons/v2/timer-24.svg', $color-gray-25);
  }
}

.module-conversation-header__expiration__setting {
  margin-left: 5px;
  text-align: center;
}

.module-conversation-header__more-button {
  height: 24px;
  width: 24px;
  margin-left: 12px;
  border: none;
  opacity: 0;
  transition: opacity 250ms ease-out;

  &:disabled {
    cursor: default;
  }

  &--show {
    opacity: 1;
  }

  @include light-theme {
    @include color-svg('../images/icons/v2/more-horiz-24.svg', $color-gray-75);
  }
  @include dark-theme {
    @include color-svg('../images/icons/v2/more-horiz-24.svg', $color-gray-15);
  }
}

.module-conversation-header__search-button {
  height: 24px;
  width: 24px;
  margin-left: 12px;
  border: none;
  opacity: 0;
  transition: opacity 250ms ease-out;

  &:disabled {
    cursor: default;
  }

  &--show {
    opacity: 1;
  }

  @include light-theme {
    @include color-svg('../images/icons/v2/search-24.svg', $color-gray-75);
  }
  @include dark-theme {
    @include color-svg('../images/icons/v2/search-24.svg', $color-gray-15);
  }
}

.module-conversation-header__calling-button {
  $icon-size: 24px;

  margin-left: 12px;
  border: none;
  opacity: 0;
  transition: opacity 250ms ease-out;

  &:disabled {
    cursor: default;
  }

  &--show {
    opacity: 1;
  }

  &--video {
    @include light-theme {
      @include color-svg(
        '../images/icons/v2/video-outline-24.svg',
        $color-gray-75
      );
    }
    @include dark-theme {
      @include color-svg(
        '../images/icons/v2/video-solid-24.svg',
        $color-gray-15
      );
    }
    height: $icon-size;
    width: $icon-size;
  }

  &--audio {
    @include light-theme {
      @include color-svg(
        '../images/icons/v2/phone-right-outline-24.svg',
        $color-gray-75
      );
    }
    @include dark-theme {
      @include color-svg(
        '../images/icons/v2/phone-right-solid-24.svg',
        $color-gray-15
      );
    }
    height: $icon-size;
    width: $icon-size;
  }

  &--join {
    @include font-body-1;
    align-items: center;
    background-color: $color-accent-green;
    border-radius: 9999px; // This ensures the borders are completely rounded. (A value like 100% would make it an ellipse.)
    color: $color-white;
    display: flex;
    outline: none;
    padding: 5px 18px;

    @include keyboard-mode {
      &:focus {
        box-shadow: 0px 0px 0px 4px $ultramarine-ui-light;
      }
    }

    &:before {
      @include color-svg('../images/icons/v2/video-solid-24.svg', $color-white);
      content: '';
      display: block;
      height: $icon-size;
      margin-right: 5px;
      width: $icon-size;
    }
  }
}

// Module: Conversation Details

.conversation-details-panel {
  max-width: 750px;
  margin: 0 auto;

  @at-root .conversation #{&} {
    overflow-y: auto;
  }
}

// Brought this up here to add specificity
button.module-conversation-details__action-button {
  margin-left: 16px;
}

.module-conversation-details {
  &-header {
    &__root {
      align-items: center;
      display: flex;
      flex-direction: column;
      padding-bottom: 24px;
      text-align: center;
    }

    &__title {
      @include font-title-1;
      padding-top: 12px;
      padding-bottom: 8px;
    }

    &__subtitle {
      @include font-body-1;
      color: $color-gray-60;
      padding-bottom: 6px;

      @include dark-theme {
        color: $color-gray-25;
      }
    }
  }

  &__leave-group {
    color: $color-accent-red;
  }

  &__block-group {
    color: $color-accent-red;
  }

  &__tabs {
    display: flex;
    justify-content: space-around;
  }

  &__tab {
    @include font-body-1;
    cursor: pointer;
    padding: 15px;

    &:focus {
      @include mouse-mode {
        outline: none;
      }
    }

    &--selected {
      @include font-body-1-bold;
      border-bottom: 2px solid $color-black;
    }
  }

  &__pending--info {
    @include font-subtitle;
    @include light-theme {
      color: $color-gray-60;
    }
    @include dark-theme {
      color: $color-gray-25;
    }
    padding: 0 28px;
    padding-top: 16px;
  }

  &-icon {
    &__button {
      background: none;
      border: none;
      padding: none;

      &:focus {
        @include mouse-mode {
          outline: none;
        }
      }
    }

    &__icon {
      height: 32px;
      width: 32px;
      display: flex;
      align-items: center;
      justify-content: center;

      &::after {
        display: block;
        content: '';
        width: 24px;
        height: 24px;
        -webkit-mask-size: 100%;
      }

      &--timer {
        &::after {
          -webkit-mask: url(../images/icons/v2/timer-disabled-24.svg) no-repeat
            center;

          @include light-theme {
            background-color: $color-gray-75;
          }

          @include dark-theme {
            background-color: $color-gray-15;
          }
        }
      }

      &--lock {
        &::after {
          -webkit-mask: url(../images/icons/v2/lock-outline-24.svg) no-repeat
            center;

          @include light-theme {
            background-color: $color-gray-75;
          }

          @include dark-theme {
            background-color: $color-gray-15;
          }
        }
      }

      &--approve {
        &::after {
          -webkit-mask: url(../images/icons/v2/check-24.svg) no-repeat center;

          @include light-theme {
            background-color: $color-gray-75;
          }

          @include dark-theme {
            background-color: $color-gray-15;
          }
        }
      }

      &--link {
        &::after {
          -webkit-mask: url(../images/icons/v2/link-16.svg) no-repeat center;

          @include light-theme {
            background-color: $color-gray-75;
          }

          @include dark-theme {
            background-color: $color-gray-15;
          }
        }
      }

      &--share {
        &::after {
          -webkit-mask: url(../images/icons/v2/share-ios-24.svg) no-repeat
            center;

          @include light-theme {
            background-color: $color-gray-75;
          }

          @include dark-theme {
            background-color: $color-gray-15;
          }
        }
      }

      &--reset {
        &::after {
          -webkit-mask: url(../images/icons/v2/refresh-24.svg) no-repeat center;

          @include light-theme {
            background-color: $color-gray-75;
          }

          @include dark-theme {
            background-color: $color-gray-15;
          }
        }
      }

      &--trash {
        &::after {
          -webkit-mask: url(../images/icons/v2/trash-outline-24.svg) no-repeat
            center;

          @include light-theme {
            background-color: $color-gray-75;
          }

          @include dark-theme {
            background-color: $color-gray-15;
          }
        }
      }

      &--invites {
        &::after {
          -webkit-mask: url(../images/icons/v2/pending-invite-24.svg) no-repeat
            center;

          @include light-theme {
            background-color: $color-gray-75;
          }

          @include dark-theme {
            background-color: $color-gray-15;
          }
        }
      }

      &--down {
        border-radius: 18px;
        @include light-theme {
          background-color: $color-gray-02;
        }

        @include dark-theme {
          background-color: $color-gray-90;
        }

        &::after {
          -webkit-mask: url(../images/icons/v2/chevron-down-16.svg) no-repeat
            center;

          @include light-theme {
            background-color: $color-gray-60;
          }

          @include dark-theme {
            background-color: $color-gray-25;
          }
        }
      }

      &--leave {
        &::after {
          -webkit-mask: url(../images/icons/v2/leave-24.svg) no-repeat center;
          background-color: $color-accent-red;
        }
      }

      &--block {
        &::after {
          -webkit-mask: url(../images/icons/v2/block-24.svg) no-repeat center;
          background-color: $color-accent-red;
        }
      }
    }
  }

  &-media-list {
    &__root {
      display: flex;
      justify-content: center;
      padding: 0 20px;
      padding-bottom: 24px;

      .module-media-grid-item {
        border-radius: 4px;
        height: auto;
        margin: 0 4px;
        max-height: 94px;
        overflow: hidden;
        width: calc(100% / 6);

        .module-media-grid-item__icon {
          &::before {
            content: '';
            display: block;
            padding-top: 100%;
          }
        }

        .module-media-grid-item__image-container,
        img {
          margin: 0;
        }
      }
    }

    &__show-all {
      background: none;
      border: none;
      padding: 0;

      @include light-theme {
        color: $color-gray-95;
      }
      @include dark-theme {
        color: $color-gray-05;
      }
    }
  }

  &-panel-row {
    &__root {
      align-items: center;
      display: flex;
      padding: 16px 24px;
      user-select: none;
      width: 100%;

      &--button {
        color: inherit;
        background: none;
        border: none;
      }

      &:hover {
        @include light-theme {
          background-color: $color-gray-02;
        }

        @include dark-theme {
          background-color: $color-gray-90;
        }

        & .module-conversation-details-panel-row__actions {
          opacity: 1;
        }
      }
    }

    &__icon {
      margin-right: 12px;
      flex-shrink: 0;
    }

    &__label {
      flex-grow: 1;
      text-align: left;
      margin-right: 12px;
    }

    &__info {
      @include font-body-2;
      color: $color-gray-60;
      margin-top: 4px;
    }

    &__right {
      color: $color-gray-45;
    }

    &__actions {
      margin-left: 12px;
      overflow: hidden;
      opacity: 0;

      &:focus-within {
        opacity: 1;
      }
    }
  }

  &-panel-section {
    &__root {
      position: relative;

      &:not(:first-child)::before {
        border-top: 1px solid transparent;

        @include light-theme {
          border-top-color: $color-gray-15;
        }

        @include dark-theme {
          border-top-color: $color-gray-65;
        }

        content: '';
        display: block;
        left: 0;
        margin: 0;
        position: absolute;
        right: 0;
        top: 0;
      }

      &--borderless {
        &:not(:first-child)::before {
          border-top: none;
        }
      }
    }

    &__header {
      display: flex;
      justify-content: space-between;
      padding: 18px 24px 12px;

      &--center {
        justify-content: center;
      }
    }

    &__title {
      @include font-body-1-bold;
    }
  }

  &-select {
    position: relative;

    select {
      @include font-body-2;
      -webkit-appearance: none;
      border-radius: 4px;
      border: 1px solid $color-gray-25;
      cursor: pointer;
      height: 40px;
      min-width: 124px;
      outline: 0;
      padding: 10px;
      padding-left: 12px;
      padding-right: 32px;
      text-overflow: ellipsis;
      width: 100%;

      @include dark-theme {
        background-color: $color-gray-90;
        border-color: $color-gray-60;
        color: $color-gray-05;
      }

      &:focus {
        border: 3px solid $ultramarine-ui-light;
        line-height: 14px;
        padding-left: 10px;
      }
    }

    &::after {
      border: 2px solid $color-gray-60;
      border-radius: 2px;
      border-right: 0;
      border-top: 0;
      content: ' ';
      display: block;
      height: 10px;
      pointer-events: none;
      position: absolute;
      right: 15px;
      top: 14px;
      transform-origin: center;
      transform: rotate(-45deg);
      width: 10px;
      z-index: 2;

      @include dark-theme {
        border-color: $color-gray-15;
      }
    }
  }
}

// Module: Message Detail

.module-message-detail {
  max-width: 650px;
  margin-left: auto;
  margin-right: auto;
  padding: 20px;
  outline: none;
}

.module-message-detail__message-container {
  padding-top: 20px;
  padding-bottom: 20px;

  &::after {
    content: '.';
    visibility: hidden;
    display: block;
    height: 0;
    clear: both;
  }
}

.module-message-detail__label {
  @include font-body-1-bold;
}

.module-message-detail__unix-timestamp {
  @include light-theme {
    color: $color-gray-05;
  }
  @include dark-theme {
    color: $color-gray-45;
  }
}

.module-message-detail__delete-button-container {
  text-align: center;
  margin-top: 10px;
}

.module-message-detail__delete-button {
  @include button-reset;

  @include keyboard-mode {
    &:focus {
      outline: -webkit-focus-ring-color auto 5px;
    }
  }

  border-radius: 5px;
  margin: 1em auto;
  padding: 1em;

  background-color: $color-accent-red;
  color: $color-white;

  @include light-theme {
    border: solid 1px $color-gray-45;
    box-shadow: 0 0 10px -3px $color-black-alpha-60;
  }
  @include dark-theme {
    border: solid 1px $color-gray-25;
    box-shadow: 0 0 10px -3px $color-white-alpha-60;
  }
}

.module-message-detail__contact-container {
  margin: 20px;
}

.module-message-detail__contact {
  margin-bottom: 8px;
  display: flex;
  flex-direction: row;
  align-items: center;
}

.module-message-detail__contact__text {
  margin-left: 10px;
  flex-grow: 1;
}

.module-message-detail__contact__error {
  color: $color-accent-red;
  font-weight: bold;
}

.module-message-detail__contact__status-icon {
  width: 12px;
  height: 12px;
  display: inline-block;
  margin-bottom: 2px;
}

.module-message-detail__contact__status-icon--sending {
  animation: module-message-detail__contact__status-icon--spinning 4s linear
    infinite;

  @include light-theme {
    @include color-svg('../images/sending.svg', $color-gray-60);
  }
  @include dark-theme {
    @include color-svg('../images/sending.svg', $color-gray-25);
  }
}

@keyframes module-message-detail__contact__status-icon--spinning {
  100% {
    -webkit-transform: rotate(360deg);
    transform: rotate(360deg);
  }
}

.module-message-detail__contact__status-icon--sent {
  @include light-theme {
    @include color-svg('../images/check-circle-outline.svg', $color-gray-60);
  }
  @include dark-theme {
    @include color-svg('../images/check-circle-outline.svg', $color-gray-25);
  }
}
.module-message-detail__contact__status-icon--delivered {
  width: 18px;

  @include light-theme {
    @include color-svg('../images/double-check.svg', $color-gray-60);
  }
  @include dark-theme {
    @include color-svg('../images/double-check.svg', $color-gray-25);
  }
}
.module-message-detail__contact__status-icon--read {
  width: 18px;

  @include light-theme {
    @include color-svg('../images/read.svg', $color-gray-60);
  }
  @include dark-theme {
    @include color-svg('../images/read.svg', $color-gray-25);
  }
}
.module-message-detail__contact__status-icon--error {
  @include light-theme {
    @include color-svg(
      '../images/icons/v2/error-outline-12.svg',
      $color-accent-red
    );
  }
  @include dark-theme {
    @include color-svg(
      '../images/icons/v2/error-solid-12.svg',
      $color-accent-red
    );
  }
}

.module-message-detail__contact__unidentified-delivery-icon {
  margin-left: 6px;
  margin-right: 10px;

  width: 20px;
  height: 20px;
  display: inline-block;

  @include light-theme {
    @include color-svg('../images/unidentified-delivery.svg', $color-gray-60);
  }
  @include dark-theme {
    @include color-svg('../images/unidentified-delivery.svg', $color-gray-25);
  }
}

.module-message-detail__contact__error-buttons {
  text-align: right;
}

.module-message-detail__contact__show-safety-number {
  @include button-reset;
  padding: 4px;
  border-radius: 4px;

  color: $color-white;

  @include light-theme {
    background-color: $color-gray-45;
  }
  @include dark-theme {
    background-color: $color-gray-25;
  }
}
.module-message-detail__contact__send-anyway {
  @include button-reset;
  margin-left: 5px;
  margin-top: 5px;
  padding: 4px;
  border-radius: 4px;

  color: $color-white;
  background-color: $color-accent-red;
}

// Module: Media Gallery

.module-media-gallery {
  display: flex;
  flex-direction: column;
  flex-grow: 1;
  width: 100%;
  height: 100%;
  outline: none;
}

.module-media-gallery__tab-container {
  display: flex;
  flex-grow: 0;
  flex-shrink: 0;
  cursor: pointer;
  width: 100%;
}

.module-media-gallery__tab {
  width: 100%;
  padding: 20px;
  text-align: center;

  @include light-theme {
    background-color: $color-gray-02;
  }
  @include dark-theme {
    background-color: $color-gray-90;
  }

  outline: none;

  &:focus {
    @include keyboard-mode {
      background-color: $color-gray-15;
    }
    @include dark-keyboard-mode {
      background-color: $color-gray-75;
    }
  }
}

.module-media-gallery__tab--active {
  border-bottom: 2px solid $ultramarine-ui-light;
}

.module-media-gallery__content {
  display: flex;
  flex-grow: 1;
  overflow-y: auto;
  padding: 20px;
}

.module-media-gallery__sections {
  display: flex;
  flex-grow: 1;
  flex-direction: column;
}

// Module: Attachment Section

.module-attachment-section {
  width: 100%;
}

.module-attachment-section__header {
  @include font-body-1-bold;
}

.module-attachment-section__items {
  display: flex;
  flex-direction: row;
  flex-wrap: wrap;
  justify-content: flex-start;
  align-items: flex-start;
}

// Module: Document List Item

.module-document-list-item {
  width: 100%;
  height: 72px;
}

.module-document-list-item--with-separator {
  @include light-theme {
    border-bottom: 1px solid $color-gray-02;
  }
  @include dark-theme {
    border-bottom: 1px solid $color-gray-75;
  }
}

.module-document-list-item__content {
  @include button-reset;
  width: 100%;
  height: 100%;

  display: flex;
  flex-direction: row;
  flex-wrap: nowrap;
  align-items: center;

  @include keyboard-mode {
    &:focus {
      box-shadow: 0px 0px 0px 2px $ultramarine-ui-light;
    }
  }
}

.module-document-list-item__icon {
  flex-shrink: 0;

  width: 48px;
  height: 48px;
  @include color-svg('../images/file.svg', $color-gray-45);
}

.module-document-list-item__metadata {
  display: inline-flex;
  flex-direction: column;
  flex-grow: 1;
  flex-shrink: 0;
  margin-left: 8px;
  margin-right: 8px;
}

.module-document-list-item__file-size {
  display: inline-block;
  margin-top: 8px;
  @include font-body-2;
}

.module-document-list-item__date {
  display: inline-block;
  flex-shrink: 0;
}

// Module: Media Grid Item

.module-media-grid-item {
  @include button-reset;

  height: 94px;
  width: 94px;
  background-color: $color-gray-05;
  margin-right: 4px;
  margin-bottom: 4px;
  position: relative;

  @include keyboard-mode {
    &:focus {
      box-shadow: 0px 0px 0px 2px $ultramarine-ui-light;
    }
  }
}

.module-media-grid-item__image {
  height: 94px;
  width: 94px;
  object-fit: cover;
}

.module-media-grid-item__icon {
  position: absolute;
  top: 15px;
  bottom: 15px;
  left: 15px;
  right: 15px;
}

.module-media-grid-item__icon-image {
  @include color-svg('../images/image.svg', $color-gray-45);
}

.module-media-grid-item__image-container {
  height: 94px;
  width: 94px;
  object-fit: cover;
  position: relative;
}

.module-media-grid-item__circle-overlay {
  position: absolute;
  left: 50%;
  top: 50%;

  transform: translate(-50%, -50%);

  width: 42px;
  height: 42px;
  background-color: $color-white;
  border-radius: 21px;
}

.module-media-grid-item__play-overlay {
  position: absolute;
  top: 50%;
  left: 50%;
  transform: translate(-50%, -50%);

  height: 24px;
  width: 24px;
  @include color-svg(
    '../images/icons/v2/play-solid-24.svg',
    $ultramarine-ui-light
  );
}

.module-media-grid-item__icon-video {
  @include color-svg('../images/movie.svg', $color-gray-45);
}

.module-media-grid-item__icon-generic {
  @include color-svg('../images/file.svg', $color-gray-45);
}

/* Module: Empty State*/

.module-empty-state {
  display: flex;
  justify-content: center;
  align-items: center;
  flex-grow: 1;

  @include font-title-1;

  color: $color-gray-45;
}

// Module: Conversation Hero

.module-conversation-hero {
  padding: 32px 0 28px 0;
  text-align: center;

  &__avatar {
    margin-bottom: 12px;
  }

  &__profile-name {
    @include font-title-2;
    margin-bottom: 2px;

    @include light-theme {
      color: $color-gray-90;
    }

    @include dark-theme {
      color: $color-gray-05;
    }
  }

  &__with {
    @include font-body-2;
    margin-bottom: 16px;

    @include light-theme {
      color: $color-gray-60;
    }

    @include dark-theme {
      color: $color-gray-25;
    }
  }

  &__membership {
    @include font-body-2;

    padding: 0 16px;

    @include light-theme {
      color: $color-gray-60;
    }

    @include dark-theme {
      color: $color-gray-25;
    }

    &__name {
      @include font-body-2-bold;
    }
  }
}

// Module: Message Request Actions

.module-message-request-actions {
  padding: 8px 16px 12px 16px;

  @include light-theme {
    background: $color-white;
  }

  @include dark-theme {
    background: $color-gray-95;
  }

  &__message {
    @include font-body-2;
    text-align: center;
    margin-bottom: 12px;

    @include light-theme {
      color: $color-gray-60;
    }

    @include dark-theme {
      color: $color-gray-25;
    }

    &__name {
      @include font-body-2-bold;
    }

    &__learn-more {
      text-decoration: none;
    }
  }

  &__buttons {
    display: flex;
    flex-direction: row;
    justify-content: center;

    &__button {
      border: none;
      border-radius: 4px;
      min-width: 80px;
      height: 36px;
      padding: 0 14px;
      text-align: center;

      &:focus {
        outline: none;

        @include keyboard-mode {
          box-shadow: 0px 0px 0px 2px $ultramarine-ui-light;
        }
      }

      @include font-body-1-bold;

      @include light-theme {
        background-color: $color-gray-05;
      }

      @include dark-theme {
        background-color: $color-gray-75;
      }

      &:not(:last-of-type) {
        margin-right: 8px;
      }

      &--deny {
        color: $color-accent-red;
      }

      &--accept {
        color: $color-accent-blue;
      }
    }
  }
}

// Module: Conversation List Item

.module-conversation-list-item {
  @include button-reset;

  width: 100%;

  display: flex;
  flex-direction: row;
  padding-right: 16px;
  padding-left: 16px;
  align-items: center;

  &:hover,
  &:focus {
    @include light-theme {
      background-color: $color-gray-05;
    }
    @include dark-theme {
      background-color: $color-gray-75;
    }
  }

  @include left-pane-delimiter;
}

.module-conversation-list-item__muted {
  display: inline-block;
  height: 14px;
  margin-right: 4px;
  vertical-align: middle;
  width: 14px;

  @include light-theme {
    @include color-svg(
      '../images/icons/v2/sound-off-outline-24.svg',
      $color-gray-60
    );
  }
  @include dark-theme {
    @include color-svg(
      '../images/icons/v2/sound-off-outline-24.svg',
      $color-gray-25
    );
  }
}

.module-conversation-list-item--has-unread {
  padding-left: 12px;

  @include light-theme {
    border-left: 4px solid $ultramarine-ui-light;
  }

  @include dark-theme {
    border-left: 4px solid $ultramarine-ui-dark;
  }
}

.module-conversation-list-item--is-selected {
  @include light-theme {
    background-color: $color-gray-15;
  }
  @include dark-theme {
    background-color: $color-gray-65;
  }
}

.module-conversation-list-item__avatar-container {
  position: relative;
  margin-top: 8px;
  margin-bottom: 8px;
}

.module-conversation-list-item__unread-count {
  text-align: center;

  padding-left: 3px;
  padding-right: 3px;

  position: absolute;
  right: -6px;
  top: 0px;

  @include font-caption-bold;

  height: 20px;
  min-width: 20px;
  line-height: 20px;
  border-radius: 10px;

  color: $color-white;

  @include light-theme {
    background-color: $ultramarine-ui-light;
    box-shadow: 0px 0px 0px 1px $color-gray-02;
  }
  @include dark-theme {
    background-color: $ultramarine-ui-dark;
    box-shadow: 0px 0px 0px 1px $color-gray-90;
  }
}

.module-conversation-list-item__content {
  flex-grow: 1;
  margin-left: 12px;
  // parent - 52px (for avatar) - 12p (margin to avatar)
  max-width: calc(100% - 64px);

  display: flex;
  flex-direction: column;
  align-items: stretch;
}

.module-conversation-list-item__header {
  display: flex;
  flex-direction: row;
  align-items: center;
}

.module-conversation-list-item__header__name {
  flex-grow: 1;
  flex-shrink: 1;

  @include font-body-1;

  overflow: hidden;
  white-space: nowrap;
  text-overflow: ellipsis;

  @include light-theme {
    color: $color-gray-90;
  }
  @include dark-theme {
    color: $color-gray-05;
  }
}

.module-conversation-list-item__header__timestamp {
  flex-shrink: 0;
  margin-left: 6px;

  @include font-caption;

  overflow-x: hidden;
  white-space: nowrap;
  text-overflow: ellipsis;

  @include light-theme {
    color: $color-gray-60;
  }
  @include dark-theme {
    color: $color-gray-25;
  }
}

.module-conversation-list-item__header__timestamp--with-unread {
  @include font-caption-bold;
}

.module-conversation-list-item__header__date--has-unread {
  @include font-caption-bold;

  @include light-theme {
    color: $color-gray-90;
  }
  @include dark-theme {
    color: $color-gray-05;
  }
}

.module-conversation-list-item__message {
  display: flex;
  flex-direction: row;
  align-items: center;
}

.module-conversation-list-item__message-request {
  @include font-body-2-bold;

  @include light-theme {
    color: $color-gray-60;
  }
  @include dark-theme {
    color: $color-gray-25;
  }
}

.module-conversation-list-item__message__text {
  flex-grow: 1;
  flex-shrink: 1;

  @include font-body-2;

  overflow: hidden;
  white-space: nowrap;
  text-overflow: ellipsis;
  text-align: left;

  @include light-theme {
    color: $color-gray-60;
  }
  @include dark-theme {
    color: $color-gray-25;
  }
}

.module-conversation-list-item__message__text--has-unread {
  @include font-body-2-bold;

  @include light-theme {
    color: $color-gray-90;
  }
  @include dark-theme {
    color: $color-gray-05;
  }
}

.module-conversation-list-item__message {
  &__draft-prefix,
  &__deleted-for-everyone {
    font-style: italic;
    margin-right: 3px;
  }
}

.module-conversation-list-item__message__status-icon {
  flex-shrink: 0;

  margin-top: 2px;
  width: 12px;
  height: 12px;
  display: inline-block;
  margin-left: 6px;
}

.module-conversation-list-item__message__status-icon--sending {
  animation: module-conversation-list-item__message__status-icon--spinning 4s
    linear infinite;
  @include light-theme {
    @include color-svg('../images/sending.svg', $color-gray-60);
  }
  @include dark-theme {
    @include color-svg('../images/sending.svg', $color-gray-45);
  }
}

@keyframes module-conversation-list-item__message__status-icon--spinning {
  100% {
    -webkit-transform: rotate(360deg);
    transform: rotate(360deg);
  }
}

.module-conversation-list-item__message__status-icon--sent {
  @include light-theme {
    @include color-svg('../images/check-circle-outline.svg', $color-gray-25);
  }
  @include dark-theme {
    @include color-svg('../images/check-circle-outline.svg', $color-gray-45);
  }
}
.module-conversation-list-item__message__status-icon--delivered {
  @include light-theme {
    @include color-svg('../images/double-check.svg', $color-gray-25);
  }
  @include dark-theme {
    @include color-svg('../images/double-check.svg', $color-gray-45);
  }
  width: 18px;
}
.module-conversation-list-item__message__status-icon--read {
  @include light-theme {
    @include color-svg('../images/read.svg', $color-gray-25);
  }
  @include dark-theme {
    @include color-svg('../images/read.svg', $color-gray-45);
  }
  width: 18px;
}
.module-conversation-list-item__message__status-icon--error,
.module-conversation-list-item__message__status-icon--partial-sent {
  @include light-theme {
    @include color-svg(
      '../images/icons/v2/error-outline-12.svg',
      $color-accent-red
    );
  }
  @include dark-theme {
    @include color-svg(
      '../images/icons/v2/error-solid-12.svg',
      $color-accent-red
    );
  }
}

// Module: Avatar

.module-avatar {
  position: relative;
  vertical-align: middle;
  display: inline-block;
  border-radius: 50%;
  user-select: none;

  img {
    object-fit: cover;
    border-radius: 50%;
  }
}

.module-avatar-button {
  @include button-reset;

  // Ensures that the border of the item sticks tight to the inner contents
  width: 100%;
  line-height: 0;
  border-radius: 50%;

  @include keyboard-mode {
    &:focus {
      box-shadow: 0px 0px 0px 2px $ultramarine-ui-light;
    }
  }
}

.module-avatar__label {
  width: 100%;
  text-align: center;
  font-weight: bold;
  text-transform: uppercase;

  @include light-theme {
    color: $color-white;
  }
  @include dark-theme {
    color: $color-gray-05;
  }
}

.module-avatar__icon {
  position: absolute;
  top: 50%;
  left: 50%;
  transform: translate(-50%, -50%);
}

.module-avatar__icon--group {
  @include light-theme {
    @include color-svg('../images/icons/v2/group-outline-40.svg', $color-white);
  }
  @include dark-theme {
    @include color-svg(
      '../images/icons/v2/group-outline-40.svg',
      $color-gray-05
    );
  }
}

.module-avatar__icon--direct {
  @include light-theme {
    @include color-svg(
      '../images/icons/v2/profile-outline-40.svg',
      $color-white
    );
  }
  @include dark-theme {
    @include color-svg(
      '../images/icons/v2/profile-outline-40.svg',
      $color-gray-05
    );
  }
}

.module-avatar--28 {
  height: 28px;
  width: 28px;

  img {
    height: 28px;
    width: 28px;
  }
}

.module-avatar__icon--28.module-avatar__icon--group {
  height: 20px;
  width: 20px;
  @include light-theme {
    @include color-svg('../images/icons/v2/group-outline-20.svg', $color-white);
  }
  @include dark-theme {
    @include color-svg(
      '../images/icons/v2/group-outline-20.svg',
      $color-gray-05
    );
  }
}
.module-avatar__icon--28.module-avatar__icon--direct {
  height: 20px;
  width: 20px;
  @include light-theme {
    @include color-svg(
      '../images/icons/v2/profile-outline-20.svg',
      $color-white
    );
  }
  @include dark-theme {
    @include color-svg(
      '../images/icons/v2/profile-outline-20.svg',
      $color-gray-05
    );
  }
}

.module-avatar__label--28 {
  font-size: 12px;
  line-height: 28px;
}

.module-avatar--32 {
  height: 32px;
  width: 32px;

  img {
    height: 32px;
    width: 32px;
  }
}

.module-avatar__icon--32.module-avatar__icon--group {
  height: 20px;
  width: 20px;
  @include light-theme {
    @include color-svg('../images/icons/v2/group-outline-20.svg', $color-white);
  }
  @include dark-theme {
    @include color-svg(
      '../images/icons/v2/group-outline-20.svg',
      $color-gray-05
    );
  }
}
.module-avatar__icon--32.module-avatar__icon--direct {
  height: 20px;
  width: 20px;
  @include light-theme {
    @include color-svg(
      '../images/icons/v2/profile-outline-20.svg',
      $color-white
    );
  }
  @include dark-theme {
    @include color-svg(
      '../images/icons/v2/profile-outline-20.svg',
      $color-gray-05
    );
  }
}

.module-avatar__label--32 {
  font-size: 14px;
  line-height: 32px;
}

.module-avatar--52 {
  height: 52px;
  width: 52px;

  img {
    height: 52px;
    width: 52px;
  }
}

.module-avatar__label--52 {
  width: 52px;
  font-size: 16px;
  letter-spacing: 0.19px;
  line-height: 52px;
}

.module-avatar__icon--52 {
  height: 38px;
  width: 38px;
}
.module-avatar__icon--52.module-avatar__icon--direct {
  height: 42px;
  width: 42px;
}

.module-avatar--80 {
  height: 80px;
  width: 80px;

  img {
    height: 80px;
    width: 80px;
  }
}

.module-avatar__label--80 {
  width: 80px;
  font-size: 29px;
  line-height: 80px;
}

.module-avatar__icon--80 {
  height: 58px;
  width: 58px;
}

.module-avatar__icon--80.module-avatar__icon--direct {
  height: 62px;
  width: 62px;
}

.module-avatar--96 {
  height: 96px;
  width: 96px;

  img {
    height: 96px;
    width: 96px;
  }
}

.module-avatar__label--96 {
  width: 96px;
  font-size: 35px;
  line-height: 96px;
}

.module-avatar__icon--96 {
  height: 70px;
  width: 70px;
}

.module-avatar--112 {
  height: 112px;
  width: 112px;

  img {
    height: 112px;
    width: 112px;
  }
}

.module-avatar__label--112 {
  width: 112px;
  font-size: 41px;
  line-height: 112px;
}

.module-avatar__icon--112 {
  height: 81px;
  width: 81px;
}
.module-avatar__icon--112.module-avatar__icon--direct {
  height: 87px;
  width: 87px;
}

.module-avatar__icon--note-to-self {
  width: 70%;
  height: 70%;

  @include light-theme {
    @include color-svg('../images/note-28.svg', $color-white);
  }
  @include dark-theme {
    @include color-svg('../images/note-28.svg', $color-gray-05);
  }
}

.module-avatar--no-image {
  @include light-theme {
    background-color: $color-conversation-grey;
  }
  @include dark-theme {
    background-color: $color-conversation-grey-shade;
  }
}

.module-avatar__spinner-container {
  padding: 4px;
}

.module-avatar--signal-blue {
  background-color: $ultramarine-ui-light;
}

@each $color, $value in $conversation-colors {
  .module-avatar--#{$color} {
    @include light-theme {
      background-color: $value;
    }
  }
}
@each $color, $value in $conversation-colors-shade {
  .module-avatar--#{$color} {
    @include dark-theme {
      background-color: $value;
    }
  }
}

// Module: Main Header

.module-main-header {
  height: calc(#{$header-height} + var(--title-bar-drag-area-height));
  width: 100%;

  padding-left: 16px;
  padding-right: 16px;
  padding-top: var(--title-bar-drag-area-height);

  display: flex;
  flex-direction: row;
  align-items: center;

  & > * {
    margin-right: 12px;

    &:last-child {
      margin-right: 0;
    }
  }

  &__search {
    flex-grow: 1;
    position: relative;
    display: flex;
    flex-direction: row;

    &__input {
      flex-grow: 1;
      height: 28px;

      padding-left: 30px;
      padding-right: 5px;

      border-radius: 14px;
      border: none;

      @include font-body-2;

      @include light-theme {
        background-color: $color-gray-05;
        color: $color-gray-90;
        border: solid 1px $color-gray-02;
      }
      @include dark-theme {
        color: $color-gray-05;
        background-color: $color-gray-95;
        border: solid 1px $color-gray-80;
      }

      &:placeholder {
        color: $color-gray-45;
      }

      &:focus {
        border: solid 1px $ultramarine-ui-light;
        outline: none;
      }

      &--with-text {
        padding-right: 30px;
      }

      &--in-conversation {
        padding-left: 50px;
      }
    }

    &__icon {
      position: absolute;
      left: 8px;
      top: 6px;
      height: 16px;
      width: 16px;

      cursor: text;

<<<<<<< HEAD
  display: flex;
  flex-direction: row;
  align-items: center;

  @include light-theme {
    background-color: $color-gray-02;
    border-right: 1px $color-gray-05 solid;
    border-bottom: 1px $color-gray-05 solid;
  }

  @include dark-theme {
    background-color: $color-gray-80;
    border-right: 1px $color-gray-75 solid;
    border-bottom: 1px $color-gray-75 solid;
  }
}
=======
      @include light-theme {
        @include color-svg('../images/icons/v2/search-16.svg', $color-gray-75);
      }
      @include dark-theme {
        @include color-svg('../images/icons/v2/search-16.svg', $color-gray-25);
      }
    }
>>>>>>> c611e16c

    &__in-conversation-pill {
      position: absolute;
      left: 3px;
      top: 3px;
      bottom: 3px;

<<<<<<< HEAD
.module-main-header__search__input {
  height: 32px;
=======
      border-radius: 14px;
      width: 42px;
>>>>>>> c611e16c

      display: flex;
      flex-direction: row;
      align-items: center;

      // Overriding some default button styling
      border: none;
      padding: 0;
      outline: none;

      @include light-theme {
        background-color: $color-gray-15;
      }
      @include dark-theme {
        background-color: $color-gray-75;
      }

      &__avatar-container {
        margin-left: 4px;
        height: 16px;
        width: 16px;
        border-radius: 8px;

        background-color: $ultramarine-ui-light;
      }

      &__avatar {
        height: 16px;
        width: 16px;

        @include light-theme {
          @include color-svg(
            '../images/icons/v2/profile-circle-outline-24.svg',
            $color-white
          );
        }
        @include dark-theme {
          @include color-svg(
            '../images/icons/v2/profile-circle-solid-24.svg',
            $color-gray-05
          );
        }
      }

      &__x-button {
        margin-left: 2px;

        height: 16px;
        width: 16px;

<<<<<<< HEAD
.module-main-header__search__icon {
  position: absolute;
  left: 8px;
  top: 50%;
  bottom: 50%;
  transform: translateY(-50%);
  height: 18px;
  width: 18px;
=======
        @include light-theme {
          @include color-svg('../images/icons/v2/x-24.svg', $color-gray-60);
        }
        @include dark-theme {
          @include color-svg('../images/icons/v2/x-24.svg', $color-gray-25);
        }
      }
    }
>>>>>>> c611e16c

    &__cancel-icon {
      position: absolute;
      right: 8px;
      top: 5px;
      height: 18px;
      width: 18px;

      @include light-theme {
        @include color-svg('../images/icons/v2/x-24.svg', $color-gray-60);
      }
      @include dark-theme {
        @include color-svg('../images/icons/v2/x-24.svg', $color-gray-25);
      }
    }
  }
}

// Module: Image

.module-image {
  position: relative;
  display: inline-block;
  margin: 1px;
  vertical-align: middle;
  overflow: hidden;
}

.module-image--not-downloaded {
  align-items: center;
  display: flex;
  justify-content: center;

  i {
    align-items: center;
    display: flex;
    justify-content: center;
    background-color: $color-gray-75;
    border-radius: 48px;
    height: 48px;
    width: 48px;

    &:after {
      content: '';
      height: 17px;
      width: 17px;
      @include color-svg('../images/icons/v2/arrow-down-24.svg', $color-white);
    }
  }

  &:hover {
    i {
      background-color: $color-black;
    }
  }

  &:focus {
    i {
      background-color: $color-gray-75;
      border: 4px solid $ultramarine-ui-light;
      box-sizing: border-box;
      outline: none;
    }
  }
}

.module-image__download-pending {
  position: relative;

  &--spinner-container {
    align-items: center;
    display: flex;
    height: 100%;
    justify-content: center;
    left: 0;
    position: absolute;
    top: 0;
    width: 100%;
  }

  &--spinner {
    background-color: $color-gray-75;
    border-radius: 48px;
    height: 48px;
    width: 48px;

    .module-image-spinner {
      &__container {
        margin: 12px auto;
      }

      &__arc {
        background-color: $color-gray-75;
      }

      &__circle {
        background-color: $color-white;
      }

      @include dark-theme {
        &__arc {
          background-color: $color-gray-75;
        }
      }
    }
  }
}

.module-image--with-background {
  @include light-theme {
    background-color: $color-white;
  }
  @include dark-theme {
    background-color: $color-black;
  }
}

.module-image__caption-icon {
  position: absolute;
  top: 6px;
  left: 6px;
}

.module-image--soft-corners {
  border-radius: 4px;
}

.module-image--curved-top-left {
  border-top-left-radius: 16px;
}
.module-image--curved-top-right {
  border-top-right-radius: 16px;
}
.module-image--curved-bottom-left {
  border-bottom-left-radius: 16px;
}
.module-image--curved-bottom-right {
  border-bottom-right-radius: 16px;
}
.module-image--small-curved-top-left {
  border-top-left-radius: 10px;
}

.module-image__border-overlay {
  @include button-reset;

  width: 100%;
  cursor: inherit;

  position: absolute;
  top: 0;
  bottom: 0;
  left: 0;
  right: 0;
  z-index: 2;
}

.module-image__border-overlay--with-click-handler {
  cursor: pointer;
}

.module-image__border-overlay--with-border {
  @include light-theme {
    box-shadow: inset 0px 0px 0px 1px $color-black-alpha-20;
  }
  @include dark-theme {
    box-shadow: inset 0px 0px 0px 1px $color-white-alpha-20;
  }
}

// Only if it's a sticker do we put the outline inside it
.module-message--selected
  .module-message__container--with-sticker
  .module-image__border-overlay {
  @include mouse-mode {
    top: 1px;
    bottom: 1px;
    left: 1px;
    right: 1px;
    border-radius: 10px;

    animation: message--mouse-selected 1s $ease-out-expo;
  }
}

.module-message:focus
  .module-message__container--with-sticker
  .module-image__border-overlay {
  @include keyboard-mode {
    top: 1px;
    bottom: 1px;
    left: 1px;
    right: 1px;
    border-radius: 10px;

    box-shadow: 0 0 0 3px $ultramarine-ui-light;
  }
}

button.module-image__border-overlay:focus {
  @include keyboard-mode {
    box-shadow: inset 0px 0px 0px 2px $ultramarine-ui-light;
  }
}

.module-image__border-overlay--dark {
  background-color: $color-black-alpha-20;
}

.module-image__loading-placeholder {
  display: inline-flex;
  flex-direction: row;
  align-items: center;

  @include light-theme {
    background-color: $color-black-alpha-20;
  }
  @include dark-theme {
    background-color: $color-white-alpha-20;
  }
}

.module-image__image {
  object-fit: cover;
  // redundant with attachment-container, but we get cursor flashing on move otherwise
  cursor: pointer;
}

.module-image__bottom-overlay {
  height: 48px;
  background-image: linear-gradient(
    to bottom,
    rgba(0, 0, 0, 0),
    rgba(0, 0, 0, 0) 9%,
    rgba(0, 0, 0, 0.02) 17%,
    rgba(0, 0, 0, 0.05) 24%,
    rgba(0, 0, 0, 0.08) 31%,
    rgba(0, 0, 0, 0.12) 37%,
    rgba(0, 0, 0, 0.16) 44%,
    rgba(0, 0, 0, 0.2) 50%,
    rgba(0, 0, 0, 0.24) 56%,
    rgba(0, 0, 0, 0.28) 63%,
    rgba(0, 0, 0, 0.32) 69%,
    rgba(0, 0, 0, 0.35) 76%,
    rgba(0, 0, 0, 0.38) 83%,
    rgba(0, 0, 0, 0.4) 91%,
    rgba(0, 0, 0, 0.4)
  );
  position: absolute;
  bottom: 0;
  z-index: 1;
  left: 0;
  right: 0;
}

.module-image__play-overlay__circle {
  position: absolute;
  top: 50%;
  left: 50%;
  transform: translate(-50%, -50%);

  width: 48px;
  height: 48px;
  background-color: $color-white;
  border-radius: 24px;
}

.module-image__play-overlay__icon {
  position: absolute;
  top: 50%;
  left: 50%;
  transform: translate(-50%, -50%);

  height: 24px;
  width: 24px;
  @include color-svg(
    '../images/icons/v2/play-solid-24.svg',
    $ultramarine-ui-light
  );
}

.module-image__text-container {
  position: absolute;
  top: 0;
  left: 0;
  right: 0;
  bottom: 0;
  z-index: 3;

  // This allows click-through to the overlay button behind it
  pointer-events: none;

  color: $color-white;

  @include font-body-1;

  text-align: center;
}

.module-image__close-button {
  @include button-reset;

  position: absolute;
  top: 5px;
  right: 5px;
  width: 16px;
  height: 16px;
  z-index: 2;

  background-image: url('../images/x-shadow-16.svg');

  @include keyboard-mode {
    &:focus {
      outline: 2px solid $ultramarine-ui-light;
    }
  }
}

// Module: Image Grid

.module-image-grid {
  display: inline-flex;
  flex-direction: row;
  align-items: center;

  margin: -1px;
}

.module-image-grid--one-image {
  margin-bottom: -5px;
}

.module-image-grid--with-sticker {
  padding: 8px;
}

.module-image-grid__column {
  display: inline-flex;
  flex-direction: column;
  align-items: center;
}

.module-image-grid__row {
  display: inline-flex;
  flex-direction: row;
  align-items: center;
  flex-grow: 1;
}

// Module: Typing Animation

.module-typing-animation {
  display: inline-flex;
  flex-directin: row;
  align-items: center;

  height: 8px;
  width: 38px;
  padding-left: 1px;
  padding-right: 1px;
}

.module-typing-animation__dot {
  border-radius: 50%;

  height: 6px;
  width: 6px;
  opacity: 0.4;

  @include light-theme {
    background-color: $color-gray-60;
  }
  @include dark-theme {
    background-color: $color-white;
  }
  @include ios-theme {
    background-color: $color-gray-60;
  }
}

.module-typing-animation__dot--light {
  border-radius: 50%;

  height: 6px;
  width: 6px;
  opacity: 0.4;

  background-color: $color-white;

  @include ios-theme {
    background-color: $color-gray-60;
  }
}

@keyframes typing-animation-first {
  0% {
    opacity: 0.4;
  }
  20% {
    transform: scale(1.3);
    opacity: 1;
  }
  40% {
    opacity: 0.4;
  }
}

@keyframes typing-animation-second {
  10% {
    opacity: 0.4;
  }
  30% {
    transform: scale(1.3);
    opacity: 1;
  }
  50% {
    opacity: 0.4;
  }
}

@keyframes typing-animation-third {
  20% {
    opacity: 0.4;
  }
  40% {
    transform: scale(1.3);
    opacity: 1;
  }
  60% {
    opacity: 0.4;
  }
}

.module-typing-animation__dot--first {
  animation: typing-animation-first 1600ms ease infinite;
}

.module-typing-animation__dot--second {
  animation: typing-animation-second 1600ms ease infinite;
}

.module-typing-animation__dot--third {
  animation: typing-animation-third 1600ms ease infinite;
}

.module-typing-animation__spacer {
  flex-grow: 1;
}

// Module: Attachments

.module-attachments__header {
  height: 24px;
  position: relative;
}

.module-attachments__close-button {
  @include button-reset;

  position: absolute;
  top: 8px;
  right: 16px;

  width: 20px;
  height: 20px;

  z-index: 2;
  @include color-svg('../images/icons/v2/x-24.svg', $color-black);

  @include keyboard-mode {
    &:focus {
      @include color-svg('../images/icons/v2/x-24.svg', $ultramarine-ui-light);
    }
  }
}

.module-attachments__rail {
  margin-top: 12px;
  margin-left: 12px;
  padding-right: 12px;
  overflow-x: scroll;
  max-height: 142px;
  white-space: nowrap;
  overflow-y: hidden;
  margin-bottom: 6px;
}

// Module: Staged Generic Attachment

.module-staged-generic-attachment {
  height: 120px;
  width: 120px;
  margin: 1px;
  display: inline-block;
  position: relative;
  border-radius: 4px;
  vertical-align: middle;
  white-space: nowrap;

  @include light-theme {
    box-shadow: inset 0px 0px 0px 1px $color-black-alpha-20;
    background-color: $color-gray-05;
  }
  @include dark-theme {
    box-shadow: inset 0px 0px 0px 1px $color-gray-45;
    background-color: $color-gray-75;
    color: $color-gray-02;
  }
}

.module-staged-generic-attachment__close-button {
  @include button-reset;

  position: absolute;
  top: 5px;
  right: 5px;
  width: 16px;
  height: 16px;
  z-index: 2;

  @include light-theme {
    @include color-svg('../images/icons/v2/x-24.svg', $color-black);
  }
  @include dark-theme {
    @include color-svg('../images/icons/v2/x-24.svg', $color-gray-45);
  }
}

.module-staged-generic-attachment__icon {
  margin-top: 30px;

  background: url('../images/file-gradient.svg') no-repeat center;
  height: 44px;
  width: 56px;
  margin-left: 32px;
  margin-right: 32px;
  margin-bottom: -4px;

  // So we can center the extension text inside this icon
  display: flex;
  flex-direction: row;
  align-items: center;
}

.module-staged-generic-attachment__icon__extension {
  font-size: 10px;
  line-height: 13px;
  letter-spacing: 0.1px;
  text-transform: uppercase;

  // Along with flow layout in parent item, centers text
  text-align: center;
  width: 25px;
  margin-left: auto;
  margin-right: auto;

  // We don't have much room for text here, cut it off without ellipse
  overflow-x: hidden;
  white-space: nowrap;
  text-overflow: clip;

  color: $color-gray-90;
}

.module-staged-generic-attachment__filename {
  @include font-caption;

  margin: 7px;
  margin-top: 5px;
  text-align: center;

  overflow: hidden;
  height: 2.4em;
  display: -webkit-box;
  -webkit-line-clamp: 2;
  -webkit-box-orient: vertical;
  text-overflow: ellipsis;
}

// Module: Caption Editor

.module-caption-editor {
  background-color: $color-black;
  z-index: 20;

  position: absolute;
  left: 0;
  right: 0;
  top: 0;
  bottom: 0;

  display: flex;
  flex-direction: column;
  height: 100%;
}

.module-caption-editor__close-button {
  z-index: 21;
  cursor: pointer;
  position: absolute;

  top: 12px;
  right: 16px;
  width: 30px;
  height: 30px;
  z-index: 2;
  @include color-svg('../images/icons/v2/x-24.svg', $color-white);
}

.module-caption-editor__media-container {
  flex-grow: 1;
  flex-shrink: 1;
  background-color: $color-black;
  text-align: center;
  margin: 50px;
  overflow: hidden;
  height: 100%;
}

.module-caption-editor__image {
  width: 100%;
  height: 100%;
  object-fit: contain;

  flex-grow: 1;
  flex-shrink: 1;
}
.module-caption-editor__video {
  max-width: 100%;
  max-height: 100%;
  object-fit: contain;

  flex-grow: 1;
  flex-shrink: 1;
}
.module-caption-editor__placeholder {
  width: 100%;
  height: 100%;
  object-fit: contain;

  flex-grow: 1;
  flex-shrink: 1;
}

.module-caption-editor__bottom-bar {
  flex-grow: 0;
  flex-shrink: 0;
  height: 52px;
  padding: 8px;

  display: inline-flex;
  flex-direction: row;
  align-items: middle;

  margin-left: auto;
  margin-right: auto;
}

.module-caption-editor__input-container {
  position: relative;
}

.module-caption-editor__caption-input {
  height: 36px;
  width: 40em;

  color: $color-white;

  border: 1px solid $color-white;
  border-radius: 18px;
  background-color: $color-black;
  padding: 9px;
  padding-left: 12px;
  padding-right: 65px;

  &:placeholder {
    color: $color-white-alpha-80;
  }
  &:focus {
    border: 1px solid $ultramarine-ui-light;
    outline: none;
  }
}

.module-caption-editor__save-button {
  @include button-reset;

  position: absolute;
  background-color: $ultramarine-ui-light;
  color: $color-white;

  height: 28px;
  border-radius: 15px;

  padding: 5px;
  padding-left: 12px;
  padding-right: 12px;

  right: 4px;
  top: 4px;
}

// Module: Staged Placeholder Attachment

.module-staged-placeholder-attachment {
  @include button-reset;

  margin: 1px;
  border-radius: 4px;

  height: 120px;
  width: 120px;
  display: inline-block;
  vertical-align: middle;
  position: relative;

  @include light-theme {
    border: 1px solid $color-gray-25;
    &:hover {
      background: $color-gray-05;
    }
  }
  @include keyboard-mode {
    &:focus {
      box-shadow: inset 0 0 0 2px $ultramarine-ui-light;
    }
  }

  @include dark-theme {
    border: 1px solid $color-gray-60;

    &:hover {
      background: $color-gray-75;
    }
  }
  @include dark-keyboard-mode {
    &:focus {
      box-shadow: inset 0 0 0 2px $ultramarine-ui-light;
    }
  }
}

.module-staged-placeholder-attachment__plus-icon {
  position: absolute;
  left: 50%;
  top: 50%;

  transform: translate(-50%, -50%);

  height: 36px;
  width: 36px;

  @include light-theme {
    @include color-svg('../images/icons/v2/plus-24.svg', $color-gray-45);
  }
  @include dark-theme {
    @include color-svg('../images/icons/v2/plus-24.svg', $color-gray-60);
  }
}

// Module: Staged Link Preview

.module-staged-link-preview {
  position: relative;
  display: flex;
  flex-direction: row;
  align-items: stretch;

  min-height: 65px;
}

.module-staged-link-preview--is-loading {
  align-items: center;
}
.module-staged-link-preview__loading {
  text-align: center;
  flex-grow: 1;
  flex-shrink: 1;

  @include light-theme {
    color: $color-gray-60;
  }
  @include dark-theme {
    color: $color-gray-25;
  }
}

.module-staged-link-preview__icon-container {
  margin-right: 8px;
}
.module-staged-link-preview__content {
  display: flex;
  flex-direction: column;
  margin-right: 20px;
}
.module-staged-link-preview__title {
  @include font-body-1-bold;

  @include light-theme {
    color: $color-gray-90;
  }
  @include dark-theme {
    color: $color-gray-05;
  }

  overflow: hidden;
  display: -webkit-box;
  -webkit-line-clamp: 1;
  -webkit-box-orient: vertical;
}
.module-staged-link-preview__description {
  @include font-body-1;

  overflow: hidden;
  display: -webkit-box;
  -webkit-line-clamp: 1;
  -webkit-box-orient: vertical;
}
.module-staged-link-preview__footer {
  @include font-body-2;

  display: flex;
  flex-flow: row wrap;
  align-items: center;

  @include light-theme {
    color: $color-gray-60;
  }
  @include dark-theme {
    color: $color-gray-25;
  }

  > *:not(:first-child) {
    display: flex;

    &:before {
      content: '•';
      font-size: 50%;
      margin-left: 0.2rem;
      margin-right: 0.2rem;
    }
  }
}
.module-staged-link-preview__location {
  @include font-body-2;

  text-transform: lowercase;

  @include light-theme {
    color: $color-gray-60;
  }
  @include dark-theme {
    color: $color-gray-25;
  }
}
.module-staged-link-preview__close-button {
  @include button-reset;

  position: absolute;
  top: 0px;
  right: 0px;

  height: 16px;
  width: 16px;

  @include light-theme {
    @include color-svg('../images/icons/v2/x-24.svg', $color-gray-60);
  }
  @include keyboard-mode {
    &:focus {
      @include color-svg('../images/icons/v2/x-24.svg', $ultramarine-ui-light);
    }
  }

  @include dark-theme {
    @include color-svg('../images/icons/v2/x-24.svg', $color-gray-25);
  }
  @include dark-keyboard-mode {
    &:focus {
      @include color-svg('../images/icons/v2/x-24.svg', $ultramarine-ui-dark);
    }
  }
}

// Module: Spinner

.module-spinner__container {
  margin-left: auto;
  margin-right: auto;
  position: relative;
  height: 56px;
  width: 56px;
}

.module-spinner__circle {
  position: absolute;
  top: 0;
  left: 0;

  z-index: 2;
  height: 100%;
  width: 100%;

  @include color-svg('../images/spinner-track-56.svg', $color-white-alpha-40);
}
.module-spinner__arc {
  position: absolute;
  top: 0;
  left: 0;

  z-index: 3;
  height: 100%;
  width: 100%;

  animation: spinner-arc-animation 1000ms linear infinite;

  @include light-theme {
    @include color-svg('../images/spinner-56.svg', $color-gray-60);
  }
  @include dark-theme {
    @include color-svg('../images/spinner-56.svg', $color-gray-05);
  }
}

@keyframes spinner-arc-animation {
  0% {
    transform: rotate(0deg);
  }
  50% {
    transform: rotate(180deg);
  }
  100% {
    transform: rotate(360deg);
  }
}

// In these --small and --mini sizes, we're exploding our @color-svg mixin so we don't
//   have to duplicate our background colors for the dark/ios/size matrix.

.module-spinner__container--small {
  height: 24px;
  width: 24px;
}

.module-spinner__circle--small {
  -webkit-mask: url('../images/spinner-track-24.svg') no-repeat center;
  -webkit-mask-size: 100%;
}
.module-spinner__arc--small {
  -webkit-mask: url('../images/spinner-24.svg') no-repeat center;
  -webkit-mask-size: 100%;
}

.module-spinner__circle--incoming {
  background-color: $color-white-alpha-40;
}
.module-spinner__arc--incoming {
  @include light-theme {
    background-color: $color-white;
  }
  @include dark-theme {
    background-color: $color-gray-02;
  }
  @include ios-theme {
    background-color: $color-gray-60;
  }
  @include ios-dark-theme {
    background-color: $color-gray-02;
  }
}

.module-spinner__circle--outgoing {
  @include dark-theme {
    background-color: $color-white-alpha-40;
  }
  @include ios-theme {
    background-color: $color-white-alpha-40;
  }
  @include ios-dark-theme {
    background-color: $color-white-alpha-40;
  }
}
.module-spinner__arc--outgoing {
  @include dark-theme {
    background-color: $color-gray-05;
  }
  @include ios-theme {
    background-color: $color-white;
  }
  @include ios-dark-theme {
    background-color: $color-gray-05;
  }
}

.module-spinner__circle--on-avatar {
  background-color: $color-white-alpha-40;
}
.module-spinner__circle--on-background {
  @include light-theme {
    background-color: $color-gray-05;
  }
  @include dark-theme {
    background-color: $color-gray-75;
  }
}
.module-spinner__arc--on-background {
  @include light-theme {
    background-color: $color-gray-60;
  }
  @include dark-theme {
    background-color: $color-gray-25;
  }
}

.module-spinner__circle--on-progress-dialog {
  @include light-theme {
    background-color: $color-white;
  }
  @include dark-theme {
    background-color: $color-gray-80;
  }
}
.module-spinner__arc--on-progress-dialog {
  background-color: $ultramarine-ui-light;
}
.module-spinner__arc--on-avatar {
  background-color: $color-white;
}

// Module: Highlighted Message Body

.module-message-body__highlight {
  font-weight: bold;
}

.module-message-body__at-mention {
  background-color: $color-black-alpha-40;
  border-radius: 4px;
  cursor: pointer;
  display: inline-block;
  padding-left: 4px;
  padding-right: 4px;
  border: 1px solid transparent;

  &:focus {
    border: 1px solid $color-black;
    outline: none;
  }
}

.module-message-body__at-mention--incoming {
  @include ios-theme {
    @include light-theme {
      background-color: $color-gray-20;
    }
  }

  @include ios-dark-theme {
    background-color: $color-gray-60;
  }
}

.module-message-body__at-mention--outgoing {
  @include light-theme {
    background-color: $color-gray-20;
  }

  @include dark-theme {
    background-color: $color-gray-60;
  }

  @include ios-theme {
    background-color: $ultramarine-brand-dark;
  }
}

// Module: Search Results

.module-search-results {
  outline: none;
  overflow: hidden;
  flex-grow: 1;
}

.module-search-results__conversations-header,
.module-search-results__contacts-header,
.module-search-results__messages-header {
  @include font-body-1-bold;

  height: 52px;
  margin-left: 16px;
  padding-bottom: 12px;
  padding-top: 12px;
}

.module-search-results__sms-not-supported {
  font-size: 14px;
  padding-top: 12px;
  text-align: center;

  @include light-theme {
    color: $color-gray-60;
  }
  @include dark-theme {
    color: $color-gray-25;
  }
}

.module-search-results__no-results {
  margin-top: 27px;
  padding-left: 1em;
  padding-right: 1em;
  width: 100%;
  text-align: center;
  outline: none;
}

.module-search-results__spinner-container {
  width: 100%;
  padding: 10px;

  text-align: center;
}

// Module: Message Search Result

.module-message-search-result {
  @include button-reset;

  width: 100%;

  padding: 8px;
  padding-left: 16px;
  padding-right: 16px;
  min-height: 64px;
  max-width: $left-pane-width;

  display: flex;
  flex-direction: row;
  align-items: flex-start;

  &:hover,
  &:focus {
    @include light-theme {
      background-color: $color-gray-05;
    }
    @include dark-theme {
      background-color: $color-gray-75;
    }
  }

  @include left-pane-delimiter;

  .module-avatar {
    margin-top: auto;
    margin-bottom: auto;
  }
}

.module-message-search-result--is-selected {
  @include light-theme {
    background-color: $color-gray-15;
  }
  @include dark-theme {
    background-color: $color-gray-65;
  }
}

.module-message-search-result__text {
  flex-grow: 1;
  margin-left: 12px;
  // parent - 48px (for avatar) - 16px (our right margin)
  max-width: calc(100% - 64px);

  display: inline-flex;
  flex-direction: column;
  align-items: stretch;
}

.module-message-search-result__header {
  display: flex;
  flex-direction: row;
  align-items: center;
}

.module-message-search-result__header__from {
  @include font-body-1;

  flex-grow: 1;
  flex-shrink: 1;

  overflow-x: hidden;
  white-space: nowrap;
  text-overflow: ellipsis;

  @include light-theme {
    color: $color-gray-90;
  }
  @include dark-theme {
    color: $color-gray-05;
  }
}

.module-message-search-result__header__timestamp {
  flex-shrink: 0;
  margin-left: 6px;

  @include font-caption;

  overflow-x: hidden;
  white-space: nowrap;
  text-overflow: ellipsis;

  text-transform: uppercase;

  @include light-theme {
    color: $color-gray-60;
  }
  @include dark-theme {
    color: $color-gray-25;
  }
}

.module-message-search-result__body {
  @include font-body-2;

  margin-top: 1px;
  flex-grow: 1;
  flex-shrink: 1;

  @include light-theme {
    color: $color-gray-60;
  }
  @include dark-theme {
    color: $color-gray-15;
  }

  overflow: hidden;
  display: -webkit-box;
  -webkit-line-clamp: 3;
  -webkit-box-orient: vertical;

  // Note: -webkit-line-clamp doesn't work for RTL text, and it forces you to use
  //   ... as the truncation indicator. That's not a solution that works well for
  //   all languages. More resources:
  //     - http://hackingui.com/front-end/a-pure-css-solution-for-multiline-text-truncation/
  //     - https://medium.com/mofed/css-line-clamp-the-good-the-bad-and-the-straight-up-broken-865413f16e5
}

// Module: Reaction Viewer

.module-reaction-viewer {
  width: 320px;
  height: 320px;
  border-radius: 8px;
  display: flex;
  flex-direction: column;

  @include popper-shadow();

  @include light-theme() {
    background: $color-white;
  }

  @include dark-theme() {
    background: $color-gray-75;
  }

  &__header {
    width: 100%;
    min-height: 44px;
    padding: 0px 8px;
    display: flex;
    flex-direction: row;
    justify-content: flex-start;
    align-items: center;
    overflow-x: auto;

    &__button {
      min-height: 28px;
      border: none;
      border-radius: 18px;
      padding: 0px 8px;
      display: flex;
      justify-content: center;
      align-items: center;
      flex-basis: 45px;
      flex-shrink: 0;

      &:not(:first-of-type) {
        margin-left: 4px;
      }

      &:focus {
        outline: none;
      }
      @include keyboard-mode {
        &:focus {
          box-shadow: 0px 0px 0px 2px $ultramarine-ui-light;
        }
      }

      background: none;

      &--selected {
        @include light-theme() {
          background: $color-gray-05;
        }

        @include dark-theme() {
          background: $color-gray-60;
        }
      }

      &__count,
      &__all {
        @include font-body-2-bold();

        white-space: nowrap;

        @include light-theme() {
          color: $color-gray-90;
        }

        @include dark-theme() {
          color: $color-gray-05;
        }
      }

      &__count {
        margin-left: 4px;
      }
    }
  }

  &__body {
    flex-grow: 1;
    padding: 0 16px;
    overflow: auto;

    &__row {
      margin-top: 12px;
      min-height: 32px;
      display: flex;
      flex-direction: row;
      justify-content: flex-start;
      align-items: center;

      &:last-of-type {
        margin-bottom: 12px;
      }

      &__avatar {
        min-width: 32px;
        flex-shrink: 1;
      }

      &__name {
        @include font-body-1-bold();
        flex-grow: 1;
        margin-left: 8px;
        white-space: nowrap;
        overflow: hidden;
        text-overflow: ellipsis;

        @include light-theme() {
          color: $color-gray-90;
        }

        @include dark-theme() {
          color: $color-gray-05;
        }
      }

      &__emoji {
        width: 18px;
        flex-shrink: 1;
      }
    }
  }
}

// Module: Reaction Picker

@keyframes module-reaction-picker__background-fade {
  from {
    background: transparent;
  }
  to {
    // This color is the same in both light and dark themes
    background: rgba($color-black, 0.8);
  }
}

@keyframes module-reaction-picker__emoji-fade {
  from {
    transform: translate3d(0, 24px, 0);
    opacity: 0;
  }
  to {
    transform: translate3d(0, 0, 0);
    opacity: 1;
  }
}

.module-reaction-picker {
  width: 320px;
  height: 56px;
  border-radius: 30px;
  position: relative;
  margin: 4px 0;
  z-index: 2;

  animation: {
    name: module-reaction-picker__background-fade;
    duration: 400ms;
    timing-function: $ease-out-expo;
    fill-mode: forwards;
  }

  &__emoji-btn {
    @include button-reset;
    display: flex;
    min-width: 52px;
    min-height: 52px;
    border-radius: 52px;

    position: absolute;
    top: 2px;

    @for $i from 0 through 6 {
      &:nth-of-type(#{$i + 1}) {
        left: 2px + ($i * 44px);

        // Prevent animation jank
        opacity: 0;

        animation: {
          name: module-reaction-picker__emoji-fade;
          duration: 400ms;
          timing-function: $ease-out-expo;
          delay: #{$i * 10ms};
          fill-mode: forwards;
        }
      }
    }

    transition: background 400ms $ease-out-expo;
    &--selected {
      // This color is the same in both light and dark themes
      background: rgba($color-white, 0.3);
    }
    &--more {
      @include light-theme {
        background: url('../images/any-emoji-32-light.svg') no-repeat center;
      }

      @include dark-theme {
        background: url('../images/any-emoji-32-dark.svg') no-repeat center;
      }

      &::after {
        content: '';
        display: block;
        width: 52px;
        height: 52px;
        opacity: 0;
        transition: opacity 400ms $ease-out-expo;

        @include light-theme {
          background: url('../images/any-emoji-32-light-hover.svg') no-repeat
            center;
        }

        @include dark-theme {
          background: url('../images/any-emoji-32-dark-hover.svg') no-repeat
            center;
        }
      }

      &:hover::after {
        opacity: 1;
      }
    }

    @include keyboard-mode {
      &:focus:before {
        content: '';
        display: block;
        width: 4px;
        height: 4px;
        background: $ultramarine-ui-light;
        border-radius: 2px;
        position: absolute;
        bottom: 4px;
        left: calc(50% - 2px);
      }
    }

    $emoji-btn: &;

    &__emoji {
      position: absolute;
      left: 2px;
      top: 2px;
      transform-origin: center;
      $scale: 32 / 48;
      transform: scale3d($scale, $scale, $scale);
      transition: transform 400ms $ease-out-expo;

      #{$emoji-btn}:hover &,
      .keyboard-mode #{$emoji-btn}:focus & {
        transform: scale3d(1, 1, 1) translate3d(0, -24px, 0);
        z-index: 1;
      }
    }
  }
}

// Module: Calling
.module-calling {
  &__container {
    align-items: center;
    background-color: $calling-background-color;
    display: flex;
    flex-direction: column;
    height: 100vh;
    justify-content: center;
    position: absolute;
    width: 100%;
    z-index: 2;
  }

  &__header {
    color: #ffffff;
    font-style: normal;
    padding-bottom: 24px;
    padding-top: calc(24px + var(--title-bar-drag-area-height));
    text-align: center;
    text-shadow: 0px 0px 4px rgba(0, 0, 0, 0.25);
    width: 100%;

    &--header-name {
      font-size: 15px;
      font-weight: 600;
      letter-spacing: -0.009em;
      line-height: 21px;
      overflow: hidden;
      text-overflow: ellipsis;
      white-space: nowrap;
    }
  }

  &__buttons {
    bottom: 0;
    display: flex;
    justify-content: center;
    padding-bottom: 32px;
    padding-top: 32px;
    position: absolute;
    text-align: center;
    width: 100%;
  }

  &__background {
    align-items: center;
    display: flex;
    flex-direction: column;
    height: 100%;
    justify-content: center;
    overflow: hidden;
    position: relative;
    width: 100%;

    &--blur {
      position: absolute;
      background-repeat: no-repeat;
      background-size: cover;
      background-position: center;
      filter: blur(25px);
      height: 100%;
      position: absolute;
      width: 100%;
    }
  }

  &__video-off {
    &--icon {
      @include color-svg(
        '../images/icons/v2/video-off-solid-24.svg',
        $color-white
      );
      height: 24px;
      margin-bottom: 8px;
      width: 24px;
    }

    &--text {
      color: $color-white;
      z-index: 1;
    }

    &--container {
      display: flex;
      flex-direction: row;
      margin-top: 12px;

      .module-calling__video-off--text {
        margin-left: 10px;
      }
    }
  }
}

.module-incoming-call {
  align-items: center;
  background-color: $color-gray-75;
  display: flex;
  justify-content: space-between;
}

.module-incoming-call__contact {
  align-items: center;
  display: flex;
  min-width: 0;

  &--avatar {
    margin-bottom: 8px;
    margin-left: 16px;
    margin-top: 8px;
    position: relative;
  }

  &--name {
    align-items: stretch;
    display: flex;
    flex-direction: column;
    margin-left: 12px;
    min-width: 0;
  }

  &--name-header {
    @include font-body-1-bold;
    color: #ffffff;
    overflow-x: hidden;
    text-overflow: ellipsis;
    white-space: nowrap;
  }

  &--message-text {
    @include font-body-2;
    color: #ffffff;
  }
}

.module-incoming-call__actions {
  display: flex;
  margin-right: 16px;
}

.module-incoming-call__button {
  &--accept-video-as-audio {
    background-color: $color-gray-45;

    @include keyboard-mode {
      &:focus {
        box-shadow: 0px 0px 0px 4px $ultramarine-ui-light;
      }
    }

    @include mouse-mode {
      &:hover {
        box-shadow: 0px 0px 0px 2px $ultramarine-ui-light;
      }
    }

    div {
      @include color-svg(
        '../images/icons/v2/video-off-solid-24.svg',
        $color-white
      );
      height: 24px;
      width: 24px;
    }
  }

  &--accept-video {
    background-color: $color-accent-green;

    @include keyboard-mode {
      &:focus {
        box-shadow: 0px 0px 0px 4px $ultramarine-ui-light;
      }
    }

    @include mouse-mode {
      &:hover {
        box-shadow: 0px 0px 0px 2px $ultramarine-ui-light;
      }
    }

    div {
      @include color-svg('../images/icons/v2/video-solid-24.svg', $color-white);
      height: 24px;
      width: 24px;
    }
  }

  &--accept-audio {
    background-color: $color-accent-green;

    @include keyboard-mode {
      &:focus {
        box-shadow: 0px 0px 0px 4px $ultramarine-ui-light;
      }
    }

    @include mouse-mode {
      &:hover {
        box-shadow: 0px 0px 0px 2px $ultramarine-ui-light;
      }
    }

    div {
      @include color-svg(
        '../images/icons/v2/phone-right-solid-24.svg',
        $color-white
      );
      height: 24px;
      width: 24px;
    }
  }

  &--decline {
    background-color: $color-accent-red;

    @include keyboard-mode {
      &:focus {
        box-shadow: 0px 0px 0px 4px $ultramarine-ui-light;
      }
    }

    @include mouse-mode {
      &:hover {
        box-shadow: 0px 0px 0px 2px $ultramarine-ui-light;
      }
    }

    div {
      @include color-svg('../images/icons/v2/phone-down-24.svg', $color-white);
      height: 24px;
      width: 24px;
    }
  }
}

.module-incoming-call__button,
.module-calling-button__icon {
  align-items: center;
  border-radius: 40px;
  border: none;
  display: flex;
  height: 40px;
  justify-content: center;
  margin-left: 12px;
  margin-right: 12px;
  outline: none;
  width: 40px;
}

.module-calling-button {
  $size: 22px;

  &__participants {
    @include color-svg('../images/icons/v2/group-solid-24.svg', $color-white);
    display: inline-block;
    height: $size;
    width: $size;

    &--container {
      @include button-reset;
      border: none;
      color: $color-white;
    }

    &--shown {
      background-color: $color-gray-75;
      border-radius: 16px;
      padding: 6px 8px;
      padding-bottom: 2px;
      margin-top: -6px;
      margin-right: -8px;
    }

    &--count {
      @include font-body-2-bold;
      margin-left: 5px;
      vertical-align: top;
    }
  }

  &__settings {
    @include color-svg(
      '../images/icons/v2/settings-solid-16.svg',
      $color-white
    );
    height: $size;
    width: $size;
  }

  &__grid-view {
    @include color-svg(
      '../images/icons/v2/grid-view-solid-24.svg',
      $color-white
    );
    height: $size;
    width: $size;
  }

  &__speaker-view {
    @include color-svg(
      '../images/icons/v2/speaker-view-solid-24.svg',
      $color-white
    );
    height: $size;
    width: $size;
  }

  &__pip {
    @include color-svg('../images/icons/v2/pip-minimize-24.svg', $color-white);
    height: $size;
    width: $size;
  }
}

.module-calling-button__icon {
  border-radius: 56px;
  height: 56px;
  width: 56px;

  @mixin calling-button-icon($icon, $background-color, $icon-color) {
    background-color: $background-color;

    div {
      @include color-svg($icon, $icon-color);
      height: 28px;
      width: 28px;
    }
  }

  @mixin calling-button-icon-on($icon) {
    @include calling-button-icon($icon, $color-white, $color-gray-75);
  }

  @mixin calling-button-icon-off($icon) {
    @include calling-button-icon($icon, $color-white-alpha-40, $color-white);
    backdrop-filter: blur(10px);
  }

  @mixin calling-button-icon-disabled($icon) {
    @include calling-button-icon($icon, $color-gray-45, $color-white);
    opacity: 0.2;
  }

  // If the on/off states seem backwards, it's because this button reflects "is audio
  //   muted?", not "is audio on?".
  &--audio {
    $icon: '../images/icons/v2/mic-off-solid-28.svg';
    &--on {
      @include calling-button-icon-off($icon);
    }
    &--off {
      @include calling-button-icon-on($icon);
    }
    &--disabled {
      @include calling-button-icon-disabled($icon);
    }
  }

  &--video {
    $icon: '../images/icons/v2/video-solid-28.svg';
    &--on {
      @include calling-button-icon-on($icon);
    }
    &--off {
      @include calling-button-icon-off($icon);
    }
    &--disabled {
      @include calling-button-icon-disabled($icon);
    }
  }

  &--hangup {
    @include calling-button-icon(
      '../images/icons/v2/phone-down-28.svg',
      $color-accent-red,
      $color-white
    );
  }
}

@keyframes module-ongoing-call__controls--fade-in {
  from {
    opacity: 0;
  }
  to {
    opacity: 1;
  }
}

@keyframes module-ongoing-call__controls--fade-out {
  from {
    opacity: 1;
  }
  to {
    opacity: 0;
  }
}

.module-ongoing-call {
  $local-preview-width: 136px;
  $local-preview-height: 102px;

  &__remote-video-enabled {
    background-color: $color-gray-95;
    height: 100%;
    width: 100%;
  }

  &__remote-video-disabled {
    background-color: $color-gray-95;
    height: 100vh;
    width: 100%;
    display: flex;
    align-items: center;
    justify-content: center;
  }

  &__container {
    &--direct {
      .module-ongoing-call__header {
        position: absolute;
      }
      .module-ongoing-call__footer {
        position: absolute;
      }
    }
  }

  &__header {
    background: linear-gradient($color-black-alpha-40, transparent);
    top: 0;
    width: 100%;
    z-index: 2;
    padding-bottom: 1rem;
  }

  &__header-message {
    font-weight: normal;
    font-size: 13px;
    line-height: 18px;
    letter-spacing: -0.0025em;
  }

  &__participants {
    display: flex;
    flex: 1 1 0;
    width: 100%;

    &__grid {
      flex-grow: 1;
      position: relative;
    }

    &__overflow {
      flex: 0 0 auto;
      position: relative;
      margin-left: 16px;
      margin-right: 16px;

      &__inner {
        position: absolute;
        bottom: 0;
        left: 0;
        width: 100%;
        max-height: 100%;
        overflow-y: scroll;

        &::-webkit-scrollbar,
        &::-webkit-scrollbar-thumb {
          width: 0;
          background: transparent;
        }
      }

      & .module-ongoing-call__group-call-remote-participant {
        width: 100%;
        margin-bottom: 1rem;
      }

      &__scroll-marker {
        $scroll-marker-selector: &;

        display: flex;
        justify-content: center;
        left: 0;
        opacity: 1;
        position: absolute;
        scroll-behavior: smooth;
        transition: opacity 200ms ease-out;
        width: 100%;
        z-index: 1;

        &--hidden {
          opacity: 0;
        }

        &__button {
          &::before {
            @include color-svg(
              '../images/icons/v2/arrow-down-24.svg',
              $color-white
            );

            content: '';
            display: block;
            height: 100%;
            width: 100%;
          }

          background: $color-gray-60;
          border-radius: 100%;
          border: 0;
          box-shadow: 0 0 5px rgba($color-gray-95, 0.5);
          height: 28px;
          margin: 12px 0;
          opacity: 0;
          outline: none;
          transition: opacity 200ms ease-out;
          width: 28px;
        }

        &--top {
          top: 0;
          background: linear-gradient(
            $calling-background-color,
            transparent 20px,
            transparent
          );

          #{$scroll-marker-selector}__button {
            transform: rotate(180deg);
          }
        }

        &--bottom {
          bottom: 0;
          background: linear-gradient(
            to top,
            $calling-background-color,
            transparent 20px,
            transparent
          );
        }
      }

      &:hover &__scroll-marker__button {
        opacity: 1;
      }
    }
  }

  &__group-call-remote-participant {
    display: flex;
    justify-content: center;
    position: relative;

    line-height: 0;
    overflow: hidden;
    border-radius: 5px;
    transition: top 200ms linear, left 200ms linear, width 200ms linear,
      height 200ms linear;

    &__remote-video {
      // The background-color is seen while the video loads.
      background-color: $color-gray-75;
    }

    &__blocked {
      @include color-svg('../images/icons/v2/block-24.svg', $color-white);
      height: 24px;
      margin-bottom: 16px;
      width: 24px;

      &--info {
        @include button-reset;
        background-color: $color-gray-75;
        border-radius: 16px;
        color: $color-white;
        line-height: 16px;
        padding: 3px 10px;
      }

      &--modal-title {
        -webkit-box-orient: vertical;
        -webkit-line-clamp: 2;
        display: -webkit-box;
        overflow: hidden;
        text-overflow: ellipsis;
      }
    }

    &--title {
      @include font-caption;
      background: linear-gradient(
        180deg,
        transparent,
        $color-black-alpha-60 100%
      );
      bottom: 0;
      display: flex;
      padding: 6px;
      position: absolute;
      width: 100%;
      z-index: 2;
    }

    &--contact-name {
      color: $color-white;
      margin-right: 20px;
      overflow: hidden;
      text-overflow: ellipsis;
      white-space: nowrap;
    }

    &--audio-muted::after {
      @include color-svg(
        '../images/icons/v2/mic-off-solid-28.svg',
        $color-white
      );
      content: '';
      height: 14px;
      position: absolute;
      right: 6px;
      width: 14px;
      z-index: 1;
    }
  }

  &__local-preview-fullsize {
    height: 100%;
    left: 0;
    position: absolute;
    top: 0;
    width: 100%;
  }

  &__footer {
    background: linear-gradient(transparent, $color-black-alpha-40);
    bottom: 0;
    display: flex;
    justify-content: space-between;
    width: 100%;
    z-index: 2;

    &__actions {
      align-items: center;
      display: flex;
      flex-grow: 1;
      justify-content: center;
    }

    // This layout-only element is not ideal, but lets us keep the actions centered until
    //   until they'd overlap with the video, at which point they start to move.
    &__local-preview-offset {
      flex: 1 0;
      max-width: $local-preview-width;
      visibility: hidden;
    }

    &__local-preview {
      border-radius: 5px;
      display: flex;
      height: $local-preview-height;
      margin: 2px 16px 16px 0;
      overflow: hidden;
      position: relative;
      width: $local-preview-width;

      &__video {
        // The background-color is seen while the video loads.
        background-color: $color-gray-75;
        height: 100%;
        transform: rotateY(180deg);
        width: 100%;
      }

      &--audio-muted::before {
        @include color-svg(
          '../images/icons/v2/mic-off-solid-28.svg',
          $color-white
        );
        bottom: 6px;
        content: '';
        height: 14px;
        position: absolute;
        right: 6px;
        width: 14px;
        z-index: 1;
      }
    }
  }

  &__controls--fadeIn {
    animation: {
      name: module-ongoing-call__controls--fade-in;
      duration: 400ms;
      timing-function: $ease-out-expo;
      fill-mode: forwards;
    }
  }

  &__controls--fadeOut {
    animation: {
      name: module-ongoing-call__controls--fade-out;
      duration: 1200ms;
      timing-function: $ease-out-expo;
      fill-mode: forwards;
    }
  }

  &__toast {
    @include font-body-1-bold;
    background-color: $color-gray-75;
    border-radius: 8px;
    color: $color-white;
    max-width: 80%;
    opacity: 1;
    padding: 12px;
    position: absolute;
    text-align: center;
    top: 12px;
    transition: top 200ms ease-out, opacity 200ms ease-out;
    user-select: none;
    z-index: 1;

    &--hidden {
      opacity: 0;
      top: 5px;
    }
  }
}

.module-calling-tools {
  display: flex;
  justify-content: flex-end;
  position: absolute;
  top: calc(24px + var(--title-bar-drag-area-height));
  width: 100%;

  &__button {
    margin-right: 25px;
  }
}

.module-calling-lobby {
  &__actions {
    align-items: flex-start;
    display: flex;
    flex-direction: row;
    flex: 0 0 100px;
  }

  &__button {
    margin-left: 8px;
    margin-right: 8px;
    width: 160px;

    &[disabled] {
      opacity: 0.5;
    }
  }

  // The dimensions of this element are set by JavaScript.
  &__local-preview {
    $transition: 200ms ease-out;

    @include font-body-2;
    border-radius: 8px;
    color: $color-white;
    display: flex;
    flex-direction: column;
    max-height: 100%;
    max-width: 100%;
    overflow: hidden;
    position: relative;
    transition: width $transition, height $transition;

    &-container {
      align-items: center;
      display: flex;
      flex-direction: column;
      flex: 1 1 auto;
      justify-content: center;
      margin: 24px;
      overflow: hidden;
      width: 90%;
    }

    &__video-on {
      background-color: $color-gray-80;
      display: block;
      flex-grow: 1;
      object-fit: contain;
      transform: rotateY(180deg);
      width: 100%;
      height: 100%;
    }

    &__video-off {
      &__icon {
        @include color-svg(
          '../images/icons/v2/video-off-solid-24.svg',
          $color-white
        );
        height: 24px;
        margin-bottom: 8px;
        width: 24px;
      }

      &__text {
        z-index: 1;
      }
    }
  }

  &__info {
    color: $color-white;
    margin-bottom: 36px;
    margin-top: 12px;
  }
}

.module-calling-pip {
  backface-visibility: hidden;
  background-color: $color-gray-95;
  border-radius: 4px;
  box-shadow: 0px 0px 8px rgba(0, 0, 0, 0.05), 0px 8px 20px rgba(0, 0, 0, 0.3);
  cursor: grab;
  height: 158px;
  position: absolute;
  width: 120px;
  z-index: 2;

  & .module-ongoing-call__group-call-remote-participant {
    border-radius: 0;
  }

  &__video {
    &--remote {
      align-items: center;
      background-color: $color-gray-95;
      border-radius: 4px 4px 0 0;
      display: flex;
      height: 120px; // This height should be kept in sync with <CallingPipRemoteVideo>'s hard-coded height.
      justify-content: center;
      overflow: hidden;
      position: relative;
      width: 100%;

      .module-ongoing-call__group-call-remote-participant--audio-muted::after {
        display: none;
      }

      // The avatar image can be dragged on Windows.
      .module-avatar img {
        -webkit-user-drag: none;
        -webkit-user-select: none;
      }
    }

    &--local {
      bottom: 38px;
      height: 32px;
      position: absolute;
      right: 4px;
      transform: rotateY(180deg);
      width: 32px;
    }
  }

  &__actions {
    align-items: center;
    background-color: $color-gray-02;
    border-radius: 0 0 4px 4px;
    display: flex;
    flex-direction: row;
    height: 38px;
    justify-content: space-around;

    @include dark-theme {
      background-color: $color-gray-65;
    }
  }

  &__button {
    &--hangup {
      @include color-svg(
        '../images/icons/v2/phone-down-28.svg',
        $color-gray-75
      );
      height: 28px;
      width: 28px;
      @include dark-theme {
        @include color-svg(
          '../images/icons/v2/phone-down-28.svg',
          $color-gray-15
        );
      }
    }

    &--pip {
      @include color-svg(
        '../images/icons/v2/pip-maximize-24.svg',
        $color-gray-75
      );
      height: 24px;
      width: 24px;
      @include dark-theme {
        @include color-svg(
          '../images/icons/v2/pip-maximize-24.svg',
          $color-gray-15
        );
      }
    }
  }
}

.module-calling-participants-list {
  background-color: $color-gray-80;
  border-radius: 8px;
  color: $color-white;
  margin-right: 12px;
  margin-top: 54px;
  overflow: hidden;
  padding: 14px;
  width: 280px;
  padding-bottom: 0;

  &__overlay {
    display: flex;
    height: 100vh;
    justify-content: flex-end;
    left: 0;
    position: absolute;
    top: 0;
    width: 100vw;
    z-index: 2;
  }

  &__title {
    @include font-body-2-bold;
  }

  &__contact-icon {
    background-color: $color-gray-25;
  }

  &__list {
    height: 100%;
    margin-bottom: 0;
    margin-left: -14px;
    margin-right: -14px;
    margin-top: 22px;
    overflow: scroll;
    padding-bottom: 24px;
    padding-left: 14px;
    padding-right: 14px;
    padding-top: 0;

    &::-webkit-scrollbar {
      width: 6px;
    }

    &::-webkit-scrollbar-thumb {
      border: none;
      border-radius: 4px;
      background-color: $color-gray-45;
    }

    &::-webkit-scrollbar-track {
      background-color: $color-gray-80;
    }
  }

  &__contact {
    @include font-body-1;
    align-items: center;
    display: flex;
    justify-content: space-between;
    list-style-type: none;
    margin-bottom: 16px;
  }

  &__name {
    display: inline-block;
    margin-left: 8px;
    max-width: 130px;
    overflow: hidden;
    text-overflow: ellipsis;
    vertical-align: middle;
    white-space: nowrap;
  }

  &__header {
    display: flex;
    justify-content: space-between;
  }

  &__close {
    @include button-reset;

    @include color-svg('../images/x-shadow-16.svg', $color-gray-15);

    height: 16px;
    width: 16px;
    z-index: 2;

    @include keyboard-mode {
      &:focus {
        outline: 2px solid $ultramarine-ui-light;
      }
    }
  }

  &__muted {
    &--video {
      @include color-svg(
        '../images/icons/v2/video-off-solid-28.svg',
        $color-white
      );
      display: inline-block;
      margin-left: 18px;
      height: 16px;
      width: 16px;
    }

    &--audio {
      @include color-svg(
        '../images/icons/v2/mic-off-solid-28.svg',
        $color-white
      );
      display: inline-block;
      margin-left: 18px;
      height: 16px;
      width: 16px;
    }
  }
}

.module-call-need-permission-screen {
  align-items: center;
  background-color: $color-gray-95;
  color: $color-gray-05;
  display: flex;
  flex-direction: column;
  height: 100vh;
  justify-content: center;
  position: relative;
  width: 100%;

  &__text {
    margin: 2em 1em;
    max-width: 400px;
    @include font-body-1;
    text-align: center;
  }

  &__button {
    padding: 0.5em 1em;
    border: 0;
    border-radius: 4px;
    @include font-body-1-bold;
    color: $color-gray-05;
    background: $color-gray-65;
  }
}

// Module: Left Pane

.module-left-pane {
  display: inline-flex;
  flex-direction: column;

  width: $left-pane-width;
  height: 100%;

  @include light-theme {
    border-right: 1px $color-gray-05 solid;
  }

  @include dark-theme {
    border-right: 1px $color-gray-75 solid;
  }
}

.module-left-pane__header {
  flex-grow: 0;
  flex-shrink: 0;
}

.module-left-pane__archive-header {
  height: calc(#{$header-height} + var(--title-bar-drag-area-height));
  width: 100%;

  display: inline-flex;
  flex-direction: row;
  align-items: center;
  padding-top: var(--title-bar-drag-area-height);
}

.module-left-pane__header-row {
  @include font-body-1-bold;

  display: inline-flex;
  align-items: center;
  padding-left: 16px;

  @include dark-theme {
    color: $color-gray-05;
  }
}

.module-left-pane__to-inbox-button {
  @include button-reset;

  margin-left: 7px;
  margin-right: 5px;

  width: 24px;
  height: 24px;

  @include light-theme {
    @include color-svg(
      '../images/icons/v2/chevron-left-24.svg',
      $color-gray-60
    );
  }
  @include keyboard-mode {
    &:focus {
      @include color-svg(
        '../images/icons/v2/chevron-left-24.svg',
        $ultramarine-ui-light
      );
    }
  }

  @include dark-theme {
    @include color-svg(
      '../images/icons/v2/chevron-left-24.svg',
      $color-gray-25
    );
  }
  @include dark-keyboard-mode {
    &:hover {
      @include color-svg(
        '../images/icons/v2/chevron-left-24.svg',
        $ultramarine-ui-dark
      );
    }
  }
}

.module-left-pane__archive-header-text {
  @include font-body-1-bold;

  @include light-theme {
    color: $color-gray-90;
  }
  @include dark-theme {
    color: $color-gray-05;
  }
}

.module-left-pane__archive-helper-text {
  @include font-body-2;

  flex-grow: 0;
  flex-shrink: 0;

  padding: 1em;

  @include light-theme {
    color: $color-gray-60;
    background-color: $color-gray-05;
  }
  @include dark-theme {
    color: $color-gray-25;
    background-color: $color-gray-75;
  }
}

.module-left-pane__list--measure {
  flex-grow: 1;
  flex-shrink: 1;
  outline: none;
}

.module-left-pane__list--wrapper {
  position: relative;
}

.module-left-pane__list {
  position: absolute;
}

.module-left-pane__virtual-list {
  outline: none;
}

.module-left-pane__archived-button {
  @include button-reset;

  @include font-body-1-bold;

  height: 64px;
  line-height: 64px;
  text-align: center;
  width: 100%;

  @include light-theme {
    color: $color-gray-60;

    &:hover,
    &:focus {
      background-color: $color-gray-05;
    }
  }
  @include dark-theme {
    color: $color-gray-25;
    &:hover,
    &:focus {
      background-color: $color-gray-75;
    }
  }
}

.module-left-pane__archived-button__archived-count {
  @include font-body-2-bold;

  padding: 6px;
  padding-top: 1px;
  padding-bottom: 1px;
  border-radius: 10px;

  @include light-theme {
    color: $color-gray-60;
    background-color: $color-gray-05;
  }
  @include dark-theme {
    color: $color-gray-25;
    background-color: $color-gray-75;
  }
}

// Module: Start New Conversation

.module-start-new-conversation {
  @include button-reset;

  width: 100%;

  display: flex;
  flex-direction: row;
  align-items: center;

  padding-top: 8px;
  padding-bottom: 8px;
  padding-left: 16px;

  &:hover,
  &:focus {
    @include light-theme {
      background-color: $color-gray-05;
    }
    @include dark-theme {
      background-color: $color-gray-75;
    }
  }
}

.module-start-new-conversation__content {
  margin-left: 12px;
}

.module-start-new-conversation__number {
  font-weight: bold;

  @include dark-theme {
    color: $color-gray-05;
  }
}

.module-start-new-conversation__text {
  margin-top: 3px;

  @include font-body-1-italic;

  @include light-theme {
    color: $color-gray-60;
  }
  @include dark-theme {
    color: $color-gray-45;
  }
}

// Module: Timeline Loading Row

.module-timeline-loading-row {
  height: 48px;
  padding: 12px;

  display: flex;
  flex-direction: columns;
  justify-content: center;
  align-items: center;

  @include light-theme {
    color: $color-gray-75;
  }

  @include dark-theme {
    color: $color-gray-25;
  }
}

// Module: Timeline

.module-timeline {
  height: 100%;
  overflow: hidden;
}

.module-timeline--disabled {
  user-select: none;
}

.module-timeline__message-container {
  padding-top: 4px;
  padding-bottom: 4px;

  &--same-author-before {
    padding-top: 1px;

    .module-message__container--outgoing {
      border-top-right-radius: 4px;

      .module-quote, 
      .module-image--curved-top-right, 
      .module-message__attachment-container,
      .module-message__link-preview,
      .module-message__link-preview__content {
        border-top-right-radius: 4px;
      }
    }

    .module-message__container--incoming {
      border-top-left-radius: 4px;

      .module-quote, 
      .module-image--curved-top-left, 
      .module-message__attachment-container,
      .module-message__link-preview,
      .module-message__link-preview__content {
        border-top-left-radius: 4px;
      }
    }
  }

  &--same-author-after {
    padding-bottom: 1px;

    .module-message__container--outgoing {
      border-bottom-right-radius: 4px;

      .module-quote, 
      .module-image--curved-bottom-right, 
      .module-message__attachment-container {
        border-bottom-right-radius: 4px;
      }
    }

    .module-message__container--incoming {
      border-bottom-left-radius: 4px;

      .module-quote, 
      .module-image--curved-bottom-left, 
      .module-message__attachment-container {
        border-bottom-left-radius: 4px;
      }

      .module-message__author-avatar {
        display: none;
      }
    }
  }
}

.ReactVirtualized__List {
  outline: none;
}

// Module: CompositionPopper

%module-composition-popper {
  width: 332px;
  border-radius: 8px;
  margin-bottom: 6px;
  z-index: 2;
  user-select: none;
  overflow: hidden;

  @include popper-shadow();

  @include fadein-animation;
  @include fadeout-animation;

  @include light-theme {
    background: $color-gray-02;
    ::-webkit-scrollbar-thumb {
      border: 2px solid $color-gray-02;
    }
  }

  @include dark-theme {
    background: $color-gray-75;
    ::-webkit-scrollbar-thumb {
      border: 2px solid $color-gray-75;
    }
  }
}

// Module: SafetyNumberChangeDialog

.module-sfn-dialog__title {
  @include font-body-1-bold;
  text-align: center;

  @include dark-theme {
    color: $color-white;
  }
}

.module-sfn-dialog__message {
  @include font-body-2;
  text-align: center;

  @include light-theme {
    color: $color-gray-60;
  }

  @include dark-theme {
    color: $color-gray-25;
  }
}

.module-sfn-dialog__contacts {
  list-style-type: none;
  max-height: 300px;
  overflow-y: scroll;
  padding: 0;
}

.module-sfn-dialog__contact {
  align-items: center;
  display: flex;
  flex-direction: row;
  margin-bottom: 16px;

  &--wrapper {
    flex-grow: 1;
    margin-left: 12px;
  }

  &--name {
    @include font-body-1-bold;

    @include dark-theme {
      color: $color-white;
    }
  }

  &--number {
    @include light-theme {
      color: $color-gray-60;
    }

    @include dark-theme {
      color: $color-gray-25;
    }
  }

  &--view {
    @include font-body-1-bold;
    background: inherit;
    border: none;
    cursor: pointer;
    margin-right: 2px;
    outline: none;
    padding: 8px 14px;

    @include keyboard-mode {
      &:focus {
        box-shadow: 0px 0px 0px 2px $ultramarine-ui-light;
      }
    }

    @include light-theme {
      color: $ultramarine-ui-light;
    }

    @include dark-theme {
      color: $ultramarine-ui-dark;
    }
  }
}

.module-sfn-dialog__actions {
  border-top: 1px solid $color-gray-05;
  display: flex;
  justify-content: flex-end;
  margin-left: -16px;
  margin-right: -16px;
  margin-top: -14px;
  padding-left: 16px;
  padding-right: 16px;
  padding-top: 16px;

  &--cancel {
    @include font-body-1-bold;
    border: none;
    border-radius: 4px;
    outline: none;
    padding: 7px 14px;

    @include mouse-mode {
      &:hover {
        background: $color-gray-15;
      }
    }

    @include keyboard-mode {
      &:focus {
        box-shadow: 0px 0px 0px 2px $ultramarine-ui-light;
      }
    }

    @include light-theme {
      background-color: $color-gray-05;
      color: $ultramarine-ui-light;
    }

    @include dark-theme {
      background-color: $color-gray-75;
      color: $ultramarine-ui-dark;
    }
  }

  &--confirm {
    @include font-body-1-bold;
    background: $ultramarine-ui-light;
    border: none;
    border-radius: 4px;
    color: $color-white;
    margin-left: 12px;
    outline: none;
    padding: 7px 14px;

    @include mouse-mode {
      &:hover {
        background: $ultramarine-brand-dark;
      }
    }

    @include keyboard-mode {
      &:focus {
        box-shadow: 0px 0px 0px 2px $ultramarine-brand-dark;
      }
    }
  }
}

/* Safety Number verification */

.module-safety-number {
  &__icon {
    height: 1.25em;
    width: 1.25em;
    vertical-align: text-bottom;
    display: inline-block;
  }

  &__verification-label {
    margin: 10px 0;
  }

  &__icon--verified {
    display: inline-block;
    height: 1.25em;
    margin-right: 4px;
    vertical-align: text-bottom;
    width: 1.25em;

    @include light-theme {
      -webkit-mask: url('../images/icons/v2/check-24.svg') no-repeat center;
      -webkit-mask-size: 100%;
      background-color: #121212;
    }

    @include dark-theme {
      -webkit-mask: url('../images/icons/v2/check-24.svg') no-repeat center;
      -webkit-mask-size: 100%;
      background-color: #f6f6f6;
    }
  }

  &__icon--shield {
    display: inline-block;
    height: 1.25em;
    margin-right: 4px;
    vertical-align: text-bottom;
    width: 1.25em;

    @include light-theme {
      -webkit-mask: url('../images/icons/v2/safety-number-outline-24.svg')
        no-repeat center;
      -webkit-mask-size: 100%;
      background-color: #121212;
    }

    @include dark-theme {
      -webkit-mask: url('../images/icons/v2/safety-number-solid-24.svg')
        no-repeat center;
      -webkit-mask-size: 100%;
      background-color: #f6f6f6;
    }
  }

  &__verify-container {
    text-align: center;
  }

  &__button--verify {
    border-radius: 5px;
    font-weight: bold;
    margin: 0;
    outline: none;
    padding: 10px;
  }

  &__number {
    background: #f6f6f6;
    border-radius: 5px;
    border: solid 1px #dedede;
    font-family: monospace;
    margin: 20px auto 20px auto;
    padding: 10px;
    text-align: center;
    width: 16em;

    @include dark-theme {
      background: #1b1b1b;
      border: solid 1px #848484;
      color: #f6f6f6;
    }
  }

  &__verification-status {
    margin: 30px 0 10px;
    text-align: center;
  }

  &__close-button {
    display: flex;
    justify-content: flex-end;

    button {
      background: inherit;
      border: none;
      cursor: pointer;
      padding: 0;

      @include keyboard-mode {
        &:focus {
          border: 1px solid $ultramarine-ui-light;
        }
      }

      span {
        display: inline-block;
        height: 24px;
        width: 24px;

        @include light-theme {
          @include color-svg('../images/icons/v2/x-24.svg', $color-gray-60);
        }
        @include dark-theme {
          @include color-svg('../images/icons/v2/x-24.svg', $color-gray-05);
        }
      }
    }
  }
}

// Module: StickerPicker

.module-sticker-picker {
  @extend %module-composition-popper;
  height: 400px;
  display: grid;
  grid-template-rows: 44px 1fr;
  grid-template-columns: 1fr;
}

.module-sticker-picker__header {
  display: flex;
  flex-direction: row;
  padding: 0 8px;
  justify-content: flex-start;
  align-items: center;
}

.module-sticker-picker__header__packs {
  width: 288px;
  overflow: hidden;
  position: relative;

  &__slider {
    display: flex;
    flex-direction: row;
    transform: translateX(0);
    transition: transform 200ms cubic-bezier(0.25, 0.46, 0.45, 0.94);
  }
}

.module-sticker-picker__header__button {
  width: 28px;
  height: 28px;
  border: 0;
  border-radius: 8px;
  display: flex;
  justify-content: center;
  align-items: center;
  background: none;
  margin-right: 4px;

  outline: none;

  &:active,
  &:focus {
    @include keyboard-mode {
      background: $color-gray-05;
    }
    @include dark-keyboard-mode {
      background: $color-gray-60;
    }
  }

  &--selected {
    @include light-theme {
      background: $color-gray-15;
    }
    @include dark-theme {
      background: $color-gray-45;
    }
  }

  &--recents,
  &--add-pack {
    &::after {
      content: '';
      display: block;
      min-width: 20px;
      min-height: 20px;
    }
  }

  &--recents {
    &::after {
      @include light-theme {
        @include color-svg(
          '../images/icons/v2/recent-outline-20.svg',
          $color-gray-60
        );
      }
      @include dark-theme {
        @include color-svg(
          '../images/icons/v2/recent-solid-20.svg',
          $color-gray-25
        );
      }
    }
  }

  &--add-pack {
    &::after {
      @include light-theme {
        @include color-svg('../images/icons/v2/plus-20.svg', $color-gray-60);
      }
      @include dark-theme {
        @include color-svg('../images/icons/v2/plus-20.svg', $color-gray-25);
      }
    }
  }

  &--prev-page,
  &--next-page {
    top: 0;
    margin: 0;
    border-radius: 0;

    &::after {
      content: '';
      display: block;
      min-width: 16px;
      min-height: 16px;
    }

    @include light-theme {
      background: $color-gray-02;
    }

    @include dark-theme {
      background: $color-gray-75;
    }
  }

  &--prev-page {
    position: absolute;
    left: 0;

    &::after {
      @include light-theme {
        @include color-svg(
          '../images/icons/v2/chevron-left-16.svg',
          $color-gray-60
        );
      }
      @include dark-theme {
        @include color-svg(
          '../images/icons/v2/chevron-left-16.svg',
          $color-gray-25
        );
      }
    }
  }

  &--next-page {
    position: absolute;
    right: 0;

    &::after {
      @include light-theme {
        @include color-svg(
          '../images/icons/v2/chevron-right-16.svg',
          $color-gray-60
        );
      }
      @include dark-theme {
        @include color-svg(
          '../images/icons/v2/chevron-right-16.svg',
          $color-gray-25
        );
      }
    }
  }

  &--error {
    position: relative;

    &::before {
      display: block;
      content: '';
      width: 12px;
      height: 12px;
      position: absolute;
      left: 14px;
      top: 2px;
      @include color-svg(
        '../images/icons/v2/error-solid-24.svg',
        $color-accent-red
      );
    }
  }

  &--hint {
    position: relative;
    &::before {
      display: block;
      content: '';
      position: absolute;
      top: 0;
      right: 0;
      width: 14px;
      height: 14px;
      border-radius: 7px;
      background: $ultramarine-ui-light;
    }
  }
}

.module-sticker-picker__header__button__image {
  width: 20px;
  height: 20px;
  object-fit: contain;
}

.module-sticker-picker__header__button__image--placeholder {
  min-width: 20px;
  min-height: 20px;
  max-width: 20px;
  max-height: 20px;
  background-color: $color-gray-05;
}

.module-sticker-picker__body {
  position: relative;

  &__content {
    width: 332px;
    height: 356px;
    padding: 8px 20px 16px 16px;
    overflow-y: auto;
    display: grid;
    grid-gap: 8px;
    grid-template-columns: repeat(4, 1fr);
    grid-auto-rows: 68px;

    &--under-text {
      height: 320px;
    }

    &--under-long-text {
      height: 304px;
    }
  }

  &__cell {
    border: none;
    background: none;
    padding: 0;
    width: 68px;
    height: 68px;
    display: flex;
    justify-content: center;
    align-items: center;

    @include mouse-mode {
      outline: none;
    }

    &__image,
    &__placeholder {
      width: 100%;
      height: 100%;
      object-fit: contain;
    }

    &__placeholder {
      border-radius: 4px;

      @include light-theme() {
        background-color: $color-gray-05;
      }

      @include dark-theme() {
        background-color: $color-gray-60;
      }
    }
  }

  &--empty {
    display: flex;
    justify-content: center;
    align-items: center;
    flex-direction: column;
  }

  &__text {
    @include font-body-1-bold;

    text-align: center;
    padding: 8px 16px 12px 0;

    @include light-theme() {
      color: $color-gray-60;
    }

    @include dark-theme() {
      color: $color-gray-25;
    }

    &:only-child {
      padding: 0 0 28px 0; // header height to offset the text so it is centered in the whole picker
    }

    &--error {
      @include light-theme() {
        color: $color-accent-red;
      }
      @include dark-theme() {
        color: $color-accent-red;
      }
    }

    &--hint {
      @include light-theme() {
        color: $ultramarine-ui-light;
      }

      @include dark-theme() {
        color: $ultramarine-ui-dark;
      }
    }

    &--pin {
      padding: 8px 16px 12px 0px;
      position: absolute;
      top: 0;
    }
  }
}

// Module: StickerManager

.module-sticker-manager {
  padding: 0 16px;
  outline: none;
}

.module-sticker-manager__text {
  height: 18px;

  letter-spacing: 0px;
  line-height: 18px;

  @include light-theme() {
    color: $color-gray-60;
  }

  @include dark-theme() {
    color: $color-gray-25;
  }

  &--heading {
    @include font-body-1-bold;

    @include light-theme() {
      color: $color-gray-90;
    }

    @include dark-theme() {
      color: $color-gray-05;
    }
  }
}

.module-sticker-manager__empty {
  display: flex;
  justify-content: center;
  align-items: center;
  height: 64px;
  border-radius: 8px;

  @include light-theme {
    background: $color-gray-02;
    color: $color-gray-60;
  }

  @include dark-theme {
    background: $color-gray-90;
    color: $color-gray-25;
  }
}

%blessed-sticker-pack-icon {
  height: 14px;
  width: 14px;
  border-radius: 8px;
  background-color: $color-white;
  display: inline-block;
  vertical-align: middle;
  margin: {
    left: 5px;
    bottom: 2px;
  }
  position: relative;

  &::before {
    content: '';
    display: block;
    width: 16px;
    height: 16px;
    position: absolute;
    top: -1px;
    left: -1px;

    @include light-theme {
      @include color-svg(
        '../images/icons/v2/check-circle-solid-24.svg',
        $color-accent-blue
      );
    }

    @include dark-theme {
      @include color-svg(
        '../images/icons/v2/check-circle-solid-24.svg',
        $color-accent-blue
      );
    }
  }
}

.module-sticker-manager__pack-row {
  @include button-reset;

  display: flex;
  flex-direction: row;
  padding: 16px;

  @include light-theme {
    & + & {
      border-top: 1px solid $color-gray-15;
    }
  }

  @include dark-theme {
    & + & {
      border-top: 1px solid $color-gray-75;
    }
  }

  @include keyboard-mode {
    &:focus {
      box-shadow: 0px 0px 0px 2px $ultramarine-ui-light;
    }
  }

  &__cover {
    width: 48px;
    height: 48px;
    object-fit: contain;
  }
  &__cover-placeholder {
    width: 48px;
    height: 48px;
    background: $color-gray-05;
  }

  &__meta {
    flex-grow: 1;
    display: flex;
    flex-direction: column;

    &:not(:first-child) {
      padding: 0 12px;
    }

    &__title {
      flex: 1;
    }

    &__author {
      flex: 1;

      @include light-theme() {
        color: $color-gray-45;
      }

      @include dark-theme() {
        color: $color-gray-25;
      }
    }

    &__blessed-icon {
      @extend %blessed-sticker-pack-icon;
    }
  }

  &__controls {
    flex-shrink: 1;
    display: flex;
    justify-content: center;
    align-items: center;

    &__button {
      background: none;
      border: 0;
      &--menu {
        &::after {
          content: '';
          display: block;
          min-width: 24px;
          min-height: 24px;
          @include light-theme {
            @include color-svg(
              '../images/icons/v2/more-horiz-24.svg',
              $color-gray-60
            );
          }
          @include dark-theme {
            @include color-svg(
              '../images/icons/v2/more-horiz-24.svg',
              $color-gray-25
            );
          }
        }
      }
    }
  }
}

.module-sticker-manager__install-button {
  background: none;
  border: 0;
  color: $color-gray-90;

  @include font-body-1-bold;

  height: 24px;
  background: $color-gray-05;
  border-radius: 12px;
  display: flex;
  justify-content: center;
  align-items: center;
  padding: 0 12px;

  @include dark-theme {
    color: $color-gray-05;
    background: $color-gray-75;
  }

  @include mouse-mode {
    outline: none;
  }

  &--blue {
    @include light-theme {
      background: $ultramarine-ui-light;
      color: $color-white;
    }
    @include dark-theme {
      background: $ultramarine-ui-dark;
      color: $color-white;
    }
  }
}

.module-sticker-manager__preview-modal {
  &__overlay {
    background: $color-black-alpha-40;
    position: fixed;
    left: 0;
    top: 0;
    width: 100vw;
    height: 100vh;
    display: flex;
    justify-content: center;
    align-items: center;
    z-index: 5;

    @include fadein-animation;
    @include fadeout-animation;
  }

  &__container {
    position: relative;
    border-radius: 8px;
    @include popper-shadow;
    width: 440px;
    height: 360px;
    overflow: hidden;
    display: flex;
    flex-direction: column;

    @include fadein-animation;

    @include light-theme {
      background: $color-white;
    }
    @include dark-theme {
      background: $color-gray-75;
    }

    &__error {
      color: $color-accent-red;
      display: flex;
      justify-content: center;
      align-items: center;
      text-align: center;
      width: 100%;
      height: 100%;
      padding: 0 80px 30px 80px;

      @include font-body-1-bold;
    }

    &__header {
      display: flex;
      flex-direction: row;
      flex-shrink: 0;
      height: 36px;
      padding: 0 8px 0 16px;
      justify-content: space-between;
      align-items: center;

      &__text {
        @include font-body-1-bold;

        color: $color-gray-90;
        @include dark-theme {
          color: $color-gray-05;
        }
      }

      &__close-button {
        border: none;
        width: 20px;
        height: 20px;
        @include light-theme {
          @include color-svg('../images/icons/v2/x-24.svg', $color-gray-60);
        }
        @include dark-theme {
          @include color-svg('../images/icons/v2/x-24.svg', $color-gray-05);
        }
      }
    }

    &__sticker-grid {
      width: 100%;
      display: grid;
      grid-gap: 8px;
      grid-template-columns: repeat(4, 1fr);
      overflow-y: auto;
      padding: 0 16px;

      &::after {
        content: '';
        display: block;
        height: 80px;
        grid-column: 1 / span 4;
      }

      &__cell {
        width: 96px;
        height: 96px;
        display: flex;
        justify-content: center;
        align-items: center;

        &__image {
          width: 100%;
          height: 100%;
          object-fit: contain;
        }

        &--placeholder {
          border-radius: 4px;

          @include light-theme() {
            background: $color-gray-05;
          }

          @include dark-theme() {
            background: $color-gray-60;
          }
        }
      }
    }

    &__meta-overlay {
      border-radius: 4px;
      width: 408px;
      height: 52px;
      position: absolute;
      left: 16px;
      bottom: 16px;
      padding: 0 12px;
      display: flex;
      flex-direction: row;
      align-items: center;

      @include light-theme {
        background: $color-gray-05;
      }

      @include dark-theme {
        background: $color-gray-60;
      }

      &__info {
        display: flex;
        flex-direction: column;
        justify-content: center;
        flex-grow: 1;
        flex-shrink: 1;
        overflow: hidden;

        &__title {
          margin: 0;
          overflow: hidden;
          text-overflow: ellipsis;

          @include font-body-1-bold;

          @include light-theme {
            color: $color-gray-90;
          }

          @include dark-theme {
            color: $color-gray-05;
          }
        }

        &__author {
          margin: 0;
          overflow: hidden;
          white-space: nowrap;
          text-overflow: ellipsis;

          @include light-theme {
            color: $color-gray-45;
          }

          @include dark-theme {
            color: $color-gray-25;
          }
        }

        &__blessed-icon {
          @extend %blessed-sticker-pack-icon;
        }
      }

      &__install {
        flex-shrink: 0;
        overflow: hidden;
      }
    }
  }
}

// Module: Sticker button (launches the sticker picker)

.sticker-button-wrapper {
  height: 36px;
  display: flex;
  justify-content: center;
  align-items: center;
  margin-left: 6px;
}

.module-sticker-button__button {
  border: 0;
  background: none;
  width: 32px;
  height: 32px;
  border-radius: 16px;
  display: flex;
  justify-content: center;
  align-items: center;
  opacity: 0.5;

  &:focus,
  &:hover {
    opacity: 1;
  }

  outline: none;

  &::after {
    display: block;
    content: '';
    width: 24px;
    height: 24px;
    flex-shrink: 0;

    @include light-theme {
      @include color-svg(
        '../images/icons/v2/sticker-outline-24.svg',
        $color-gray-75
      );
    }
    @include dark-theme {
      @include color-svg(
        '../images/icons/v2/sticker-solid-24.svg',
        $color-gray-15
      );
    }
  }

  &--active {
    @include light-theme() {
      background: $color-gray-05;
    }

    @include dark-theme() {
      background: $color-gray-75;
    }

    opacity: 1;
  }
}

.module-sticker-button__tooltip {
  @include button-reset;

  height: 34px;
  display: flex;
  justify-content: center;
  align-items: center;
  padding: 7px 12px;
  border-radius: 8px;
  margin-bottom: 6px;
  z-index: 1;

  @include light-theme {
    background: $color-white;
  }

  @include dark-theme {
    background: $color-gray-75;
  }

  @include popper-shadow();

  &__triangle {
    position: absolute;
    width: 0;
    height: 0;
    border-style: solid;
    border-width: 8px 8px 0 8px;

    @include light-theme {
      border-color: $color-white transparent transparent transparent;
    }

    @include dark-theme {
      border-color: $color-gray-75 transparent transparent transparent;
    }

    &--top-end {
      top: 34px;
    }

    &--introduction {
      top: 72px;
    }
  }

  &__image {
    width: 20px;
    height: 20px;
    object-fit: contain;
  }
  &__image-placeholder {
    width: 20px;
    height: 20px;
    background-color: $color-gray-05;
  }

  &__text {
    margin-left: 4px;
    cursor: default;

    @include light-theme {
      color: $color-gray-90;
    }

    @include dark-theme {
      color: $color-gray-05;
    }

    &__title {
      font-weight: bold;
    }
  }

  &--introduction {
    width: 420px;
    height: 72px;
    display: flex;
    flex-direction: row;

    &__image {
      width: 52px;
      height: 52px;
    }

    &__meta {
      flex-grow: 1;
      padding: 0 12px;
      display: flex;
      flex-direction: column;
      justify-content: center;

      @include light-theme {
        color: $color-gray-90;
      }

      @include dark-theme {
        color: $color-gray-05;
      }

      &__title {
        margin: 0;

        @include font-body-1-bold;
        height: 16px;
      }

      &__subtitle {
        margin-top: 3px;
        height: 16px;
      }
    }

    &__close {
      flex-shrink: 1;
      height: 100%;
      &__button {
        width: 20px;
        height: 20px;
        border: none;

        @include light-theme {
          @include color-svg('../images/icons/v2/x-24.svg', $color-gray-60);
        }

        @include dark-theme {
          @include color-svg('../images/icons/v2/x-24.svg', $color-gray-05);
        }
      }
    }
  }
}

// Module: confirmation dialog
.module-confirmation-dialog {
  &__overlay {
    background: $color-black-alpha-40;
    position: fixed;
    left: 0;
    top: 0;
    width: 100vw;
    height: 100vh;
    display: flex;
    justify-content: center;
    align-items: center;
    // THIS Z-INDEX IS OVER NINE THOUSAND. OVER NINE THOUSAND?! THAT CAN'T BE!
    z-index: 9001;
    @include fadein-animation();
    @include fadeout-animation();
  }

  &__container {
    width: 360px;
    padding: 12px 16px;
    border-radius: 8px;
    @include popper-shadow();
    @include fadein-animation();

    @include modal-shrink-out-animation(bottom);

    @include light-theme() {
      background: $color-white;
      color: $color-gray-90;
    }

    @include dark-theme() {
      background: $color-gray-80;
      color: $color-gray-05;
    }

    &__title {
      @include font-body-1-bold;
    }

    &__content {
      @include font-body-1;
    }

    &__buttons {
      margin-top: 22px;

      display: flex;
      flex-direction: row;
      justify-content: flex-end;

      &__button {
        margin-left: 4px;
        border-radius: 17px;
        height: 34px;
        padding: 5px 12px;
        display: flex;
        justify-content: center;
        align-items: center;

        @include font-body-1-bold;

        @include mouse-mode {
          outline: none;
        }

        @include light-theme() {
          background: $color-white;
          color: $color-gray-60;
          border: 1px solid $color-gray-60;
        }

        @include dark-theme() {
          background: $color-gray-75;
          color: $color-gray-25;
          border: 1px solid $color-gray-25;
        }

        &--negative {
          @include light-theme() {
            border: none;
            background: $color-accent-red;
            color: $color-white;
          }

          @include dark-theme() {
            border: none;
            background: $color-accent-red;
            color: $color-white;
          }
        }

        &--affirmative {
          @include light-theme() {
            border: none;
            background: $color-accent-green;
            color: $color-white;
          }

          @include dark-theme() {
            border: none;
            background: $color-accent-green;
            color: $color-white;
          }
        }
      }
    }
  }
}

.module-left-pane-dialog {
  background: $color-accent-green;
  color: $color-white;
  padding: 16px;

  .module-left-pane-dialog__message {
    h3 {
      @include font-body-1-bold;
      padding: 0px;
      margin: 0px;
      margin-bottom: 8px;
    }
    span {
      @include font-body-1;
      display: inline-block;
    }
  }

  .module-left-pane-dialog__actions {
    margin-top: 8px;
    text-align: right;

    .module-left-pane-dialog__link {
      @include keyboard-mode {
        display: inline-block;
        outline: 0;
      }
    }

    button {
      background: inherit;
      border-radius: 20px;
      border: solid 1px $color-white;
      color: $color-white;
      cursor: pointer;
      font-family: inherit;
      margin: 0 4px;
      padding: 8px 16px;
      outline: 0;

      &:focus {
        @include keyboard-mode {
          box-shadow: 0 0 0 3px $ultramarine-ui-light;
        }
      }

      &:hover {
        @include mouse-mode {
          box-shadow: 0 0 0 3px $ultramarine-ui-light;
        }
      }
    }

    .module-left-pane-dialog__button--no-border {
      border: none;
    }
  }

  &.module-left-pane-dialog--error {
    background-color: $color-accent-red;
  }

  &.module-left-pane-dialog--warning {
    background-color: $color-accent-yellow;
    color: $color-black;

    button {
      border-color: $color-black;
      color: $color-black;
    }
  }
}

// Module: Emoji Picker

%module-emoji-picker--ribbon {
  height: 44px;
  display: flex;
  flex-direction: row;
  align-items: center;
}

.module-emoji-picker {
  @extend %module-composition-popper;
  height: 428px;
  display: grid;
  grid-template-rows: 44px 1fr;
  grid-template-columns: 1fr;

  &__header {
    @extend %module-emoji-picker--ribbon;
    justify-content: space-between;
    margin: 0 12px;

    &__search-field {
      flex-grow: 1;
      margin-left: 8px;
      position: relative;

      @include font-body-2;

      &::after {
        display: block;
        content: '';
        width: 16px;
        height: 16px;
        position: absolute;
        left: 8px;
        top: 6px;

        @include light-theme {
          @include color-svg(
            '../images/icons/v2/search-16.svg',
            $color-gray-60
          );
        }
        @include dark-theme {
          @include color-svg(
            '../images/icons/v2/search-16.svg',
            $color-gray-25
          );
        }
      }

      &__input {
        width: 100%;
        height: 28px;

        @include font-body-1;

        line-height: 28px;

        border-radius: 17px;
        border-width: 1px;
        border-style: solid;
        padding: 0 8px 0 30px;

        &:focus {
          outline: none;
        }

        @include light-theme {
          background: $color-white;
          color: $color-gray-90;
          border-color: $color-gray-60;

          &:focus {
            border-color: $ultramarine-ui-light;
          }

          &:placeholder {
            color: $color-gray-45;
          }
        }

        @include dark-theme {
          border-color: $color-gray-25;
          background: $color-gray-75;
          color: $color-gray-05;

          &:focus {
            border-color: $ultramarine-ui-light;
          }

          &:placeholder {
            color: $color-gray-45;
          }
        }
      }
    }
  }

  &__footer {
    @extend %module-emoji-picker--ribbon;
    justify-content: center;
  }

  &__button {
    width: 28px;
    height: 28px;
    border: none;
    border-radius: 8px;
    padding: 0;
    display: flex;
    justify-content: center;
    align-items: center;
    background: none;

    @include mouse-mode {
      outline: none;
    }

    &--footer {
      &:not(:first-of-type) {
        margin-left: 4px;
      }
    }

    &--selected {
      @include light-theme {
        background: $color-gray-05;
      }

      @include dark-theme {
        background: $color-gray-60;
      }
    }

    &--icon {
      display: flex;
      justify-content: center;
      align-items: center;

      &::after {
        display: block;
        content: '';
        width: 20px;
        height: 20px;
      }

      &--search {
        &::after {
          @include light-theme {
            @include color-svg(
              '../images/icons/v2/search-16.svg',
              $color-gray-60
            );
          }
          @include dark-theme {
            @include color-svg(
              '../images/icons/v2/search-16.svg',
              $color-gray-25
            );
          }
        }
      }

      &--close {
        &::after {
          @include light-theme {
            @include color-svg('../images/icons/v2/x-24.svg', $color-gray-60);
          }
          @include dark-theme {
            @include color-svg('../images/icons/v2/x-24.svg', $color-gray-25);
          }
        }
      }

      &--recents {
        &::after {
          @include light-theme {
            @include color-svg(
              '../images/icons/v2/recent-outline-20.svg',
              $color-gray-60
            );
          }
          @include dark-theme {
            @include color-svg(
              '../images/icons/v2/recent-solid-20.svg',
              $color-gray-25
            );
          }
        }
      }

      &--emoji {
        &::after {
          @include light-theme {
            @include color-svg(
              '../images/icons/v2/emoji-smiley-outline-20.svg',
              $color-gray-60
            );
          }
          @include dark-theme {
            @include color-svg(
              '../images/icons/v2/emoji-smiley-solid-20.svg',
              $color-gray-25
            );
          }
        }
      }

      $categories: animal food activity travel object symbol flag;

      @each $cat in $categories {
        &--#{$cat} {
          &::after {
            @include light-theme {
              @include color-svg(
                '../images/icons/v2/emoji-#{$cat}-outline-20.svg',
                $color-gray-60
              );
            }
            @include dark-theme {
              @include color-svg(
                '../images/icons/v2/emoji-#{$cat}-solid-20.svg',
                $color-gray-25
              );
            }
          }
        }
      }
    }
  }

  &__body {
    padding: 8px 16px 0 12px;
    outline: none;

    &__emoji-cell {
      display: flex;
      flex-direction: row;
      justify-content: center;
      align-items: flex-start;
    }

    &--empty {
      display: flex;
      padding: 0;
      justify-content: center;
      align-items: center;
      @include font-body-1;

      @include light-theme {
        color: $color-gray-60;
      }

      @include dark-theme {
        color: $color-gray-25;
      }
    }
  }
}

// Module: EmojiButton

.emoji-button-wrapper {
  height: 36px;
  display: flex;
  justify-content: center;
  align-items: center;
  margin: 0 6px;
  padding-top: 4px;
}

.module-emoji-button__button {
  border: 0;
  background: none;
  width: 32px;
  height: 32px;
  border-radius: 16px;
  display: flex;
  justify-content: center;
  align-items: center;
  opacity: 0.5;

  &:focus,
  &:hover {
    opacity: 1;
  }

  outline: none;

  &::after {
    display: block;
    content: '';
    width: 24px;
    height: 24px;
    flex-shrink: 0;

    @include light-theme {
      @include color-svg(
        '../images/icons/v2/emoji-smiley-outline-24.svg',
        $color-gray-75
      );
    }
    @include dark-theme {
      @include color-svg(
        '../images/icons/v2/emoji-smiley-solid-24.svg',
        $color-gray-15
      );
    }
  }

  &--active {
    @include light-theme() {
      background: $color-gray-05;
    }

    @include dark-theme() {
      background: $color-gray-75;
    }

    opacity: 1;
  }
}

// Module: Emoji
@mixin emoji-size($size) {
  &--#{$size} {
    width: $size;
    height: $size;
    &--inline {
      display: inline-block;
      vertical-align: bottom;
      background-size: $size $size;
    }
  }
  &__image--#{$size} {
    width: $size;
    height: $size;
    transform: translate3d(0, 0, 0);
    vertical-align: baseline;
  }
}

.module-emoji {
  display: flex;
  justify-content: center;
  align-items: center;
  color: transparent;
  font-family: auto;

  @include light-theme() {
    caret-color: $color-gray-90;
  }

  @include dark-theme() {
    caret-color: $color-gray-05;
  }

  @include emoji-size(16px);
  @include emoji-size(18px);
  @include emoji-size(20px);
  @include emoji-size(24px);
  @include emoji-size(28px);
  @include emoji-size(32px);
  @include emoji-size(48px);
  @include emoji-size(64px);
  @include emoji-size(66px);
}

// Module: Unsupported Message

.module-unsupported-message {
  text-align: center;
}

.module-unsupported-message__icon {
  height: 24px;
  width: 24px;
  margin-left: auto;
  margin-right: auto;
  margin-bottom: 7px;

  @include light-theme {
    @include color-svg(
      '../images/icons/v2/error-outline-24.svg',
      $color-gray-60
    );
  }

  @include dark-theme {
    @include color-svg('../images/icons/v2/error-solid-24.svg', $color-gray-25);
  }
}

.module-unsupported-message__icon--can-process {
  @include light-theme {
    @include color-svg(
      '../images/icons/v2/check-circle-outline-24.svg',
      $color-gray-60
    );
  }

  @include dark-theme {
    @include color-svg(
      '../images/icons/v2/check-circle-solid-24.svg',
      $color-gray-25
    );
  }
}

.module-unsupported-message__text {
  max-width: 396px;
  margin-left: auto;
  margin-right: auto;

  @include light-theme {
    color: $color-gray-60;
  }
  @include dark-theme {
    color: $color-gray-25;
  }
}

.module-unsupported-message__contact {
  font-weight: bold;
}

.module-unsupported-message__button {
  @include button-reset;

  margin-top: 5px;
  display: inline-block;

  @include font-body-1-bold;

  padding: 12px;
  border-radius: 4px;

  @include light-theme {
    color: $ultramarine-ui-light;
    background-color: $color-gray-02;
  }
  @include dark-theme {
    color: $ultramarine-ui-dark;
    background-color: $color-gray-75;
  }
}

// Module: Countdown

.module-countdown {
  display: block;
  width: 24px;
  height: 24px;
}

// Note: the colors here should match the module-spinner's on-background colors
.module-countdown__front-path {
  fill-opacity: 0;
  stroke-width: 2;

  @include light-theme {
    stroke: $color-gray-60;
  }

  @include dark-theme {
    stroke: $color-gray-25;
  }
}

.module-countdown__back-path {
  fill-opacity: 0;
  stroke-width: 2;

  @include light-theme {
    stroke: $color-gray-05;
  }

  @include dark-theme {
    stroke: $color-gray-75;
  }
}

// Module: CompositionInput
.module-composition-input {
  &__quill {
    height: 100%;

    .ql-editor {
      caret-color: transparent;
      padding: 0;
      text-align: start;

      &--loaded {
        caret-color: auto;
      }

      &.ql-blank::before {
        left: 0;
        right: 0;
        font-style: normal;
      }

      .emoji-blot {
        width: 20px;
        height: 20px;
        vertical-align: text-bottom;
      }
    }
  }

  &__at-mention {
    background-color: $color-gray-20;
    border-radius: 4px;
    display: inline;
    padding-left: 4px;
    padding-right: 4px;
    height: 22px;
    line-height: 22px;

    @include dark-theme {
      background-color: $color-gray-60;
    }
  }

  &__input {
    border: none;
    border-radius: 18px;
    overflow: hidden;
    word-break: break-word;

    // Override Quill styles
    .ql-container {
      @include font-body-1;
    }

    .ql-blank::before {
      color: $color-gray-45;
    }

    @include light-theme() {
      // Same as background color
      border: 1px solid $color-gray-02;
      background-color: $color-gray-05;
      color: $color-gray-90;
    }

    @include dark-theme() {
      // Same as background color
      border: 1px solid $color-gray-80;
      background-color: $color-gray-75;
      color: $color-gray-05;
    }

    &__scroller {
      padding: 7px 12px;
      min-height: 32px;
      max-height: 80px;
      overflow: auto;

      &::-webkit-scrollbar-thumb {
        @include light-theme {
          border: 2px solid $color-gray-05;
        }
        @include dark-theme {
          border: 2px solid $color-gray-75;
        }
      }

      &--large {
        max-height: 227px;
        min-height: 227px;

        .DraftEditor-root {
          height: 227px - 2 * 7px; // subtract padding
        }
      }
    }

    &:focus-within {
      @include light-theme() {
        border: 1px solid $ultramarine-ui-light;
      }

      @include dark-theme() {
        border: 1px solid $ultramarine-ui-light;
      }
    }
  }

  &__suggestions {
    padding: 0;
    margin-bottom: 6px;
    border-radius: 8px;
    z-index: 2;
    overflow: hidden;

    &--scroller {
      max-height: 300px;
      overflow-y: auto;
    }

    @include popper-shadow();

    @include light-theme() {
      background: $color-white;
    }

    @include dark-theme() {
      background: $color-gray-75;
    }

    &__row {
      height: 34px;
      padding: 0 12px;
      display: flex;
      flex-direction: row;
      align-items: center;
      justify-content: flex-start;
      background: none;
      border: none;
      width: 100%;

      &--mention {
        height: 40px;
      }

      &:focus {
        outline: 0;
      }

      @include font-body-2;

      @include light-theme() {
        color: $color-gray-60;
      }

      @include dark-theme() {
        color: $color-gray-25;
      }

      &__short-name {
        margin-left: 4px;
      }

      &--selected,
      &:hover {
        @include light-theme() {
          background: $color-gray-05;
          color: $color-gray-90;
        }

        @include dark-theme() {
          background: $color-gray-60;
          color: $color-gray-05;
        }
      }
    }

    &__title {
      padding-left: 8px;
    }

    stroke: $color-white;
  }
}

// Module: CompositionArea
.module-composition-area {
  position: relative;
  min-height: 42px;
  padding-top: 6px;

  &__row {
    display: flex;
    flex-direction: row;
    &--center {
      justify-content: center;
    }
    &--padded {
      padding: 0 12px;
    }
    &--control-row {
      margin-top: 8px;
    }
    &--column {
      flex-direction: column;
    }
  }

  &__button-cell {
    margin-top: 2px;
    display: flex;
    justify-content: center;
    align-items: center;
    width: 40px;
    height: 100%;
    flex-shrink: 0;
    &--mic-active {
      width: 150px;
    }
    &--large-right {
      margin-left: auto;
      margin-right: 4px;
    }
    &--large-right-mic-active {
      margin-left: auto;
      margin-right: 12px;
    }
  }
  &__send-button {
    width: 32px;
    height: 32px;
    display: flex;
    justify-content: center;
    align-items: center;
    background: none;
    border: none;
    &::after {
      display: block;
      content: '';
      width: 24px;
      height: 24px;
      flex-shrink: 0;
      @include color-svg(
        '../images/icons/v2/send-24.svg',
        $ultramarine-ui-light
      );
    }
  }
  &__input {
    flex-grow: 1;
  }
  $comp-area: &;
  &__toggle-large {
    width: 48px;
    height: 24px;
    position: absolute;
    left: calc(50% - 24px);
    top: -18px;
    border-radius: 12px 12px 0 0;
    pointer-events: none;

    opacity: 0;
    transition: opacity 200ms ease-out;

    #{$comp-area}:hover & {
      opacity: 1;
      pointer-events: all;
    }

    @include light-theme() {
      background-color: $color-white;
    }

    @include dark-theme() {
      background-color: $color-gray-95;
    }

    &__button {
      width: 48px;
      height: 24px;
      border: none;

      @include light-theme() {
        @include color-svg(
          '../images/icons/v2/expand-up-20.svg',
          $color-gray-45,
          false
        );
      }

      @include dark-theme() {
        @include color-svg(
          '../images/icons/v2/expand-up-20.svg',
          $color-gray-45,
          false
        );
      }

      &--large-active {
        @include light-theme() {
          @include color-svg(
            '../images/icons/v2/collapse-down-20.svg',
            $color-gray-45,
            false
          );
        }

        @include dark-theme() {
          @include color-svg(
            '../images/icons/v2/collapse-down-20.svg',
            $color-gray-45,
            false
          );
        }
      }
    }
  }
  &__attachment-list {
    width: 100%;
  }
}

.composition-area-placeholder {
  flex-grow: 1;
  margin: {
    bottom: 6px;
  }
}

// Module: Last Seen Indicator

.module-last-seen-indicator {
  padding-top: 25px;
  padding-bottom: 35px;
}

.module-last-seen-indicator__bar {
  background-color: $color-gray-45;
  width: 100%;
  height: 1px;
}

.module-last-seen-indicator__text {
  margin-top: 3px;

  @include font-body-2-bold;

  text-align: center;

  @include light-theme {
    color: $color-gray-90;
  }
  @include dark-theme {
    color: $color-gray-05;
  }
}

// Module: Scroll Down Button

.module-scroll-down {
  z-index: 100;
  position: absolute;
  right: 20px;
  bottom: 10px;

  @include expand-animation;
  @include collapse-animation;
}

.module-scroll-down__button {
  height: 42px;
  width: 42px;
  border-radius: 21px;
  text-align: center;
  border: none;
  outline: none;

  @include light-theme {
    background-color: $color-white;
    &:hover {
      background-color: $color-gray-02;
    }

    box-shadow: 0px 3px 5px 0px $color-black-alpha-20;
  }
  @include dark-theme {
    background-color: $color-gray-80;
    &:hover {
      background-color: $color-gray-75;
    }

    box-shadow: 0px 3px 5px 0px $color-black-alpha-20;
  }
}

.module-scroll-down__button--new-messages {
  background-color: $ultramarine-ui-light;

  &:hover {
    background-color: $ultramarine-brand-dark;
  }
}

.module-scroll-down__icon {
  @include light-theme {
    @include color-svg('../images/icons/v2/arrow-down-20.svg', $color-gray-35);
  }

  @include dark-theme {
    @include color-svg('../images/icons/v2/arrow-down-20.svg', $color-gray-45);
  }
  height: 19px;
  width: 20px;
  margin-left: auto;
  margin-right: auto;
  // margin-left: -3px;
  // margin-top: -1px;
}

// Module: Avatar Popup

.module-avatar-popup {
  min-width: 240px;

  border-radius: 4px;
  padding-bottom: 4px;

  @include fadein-animation;
  @include fadeout-animation;

  @include popper-shadow;

  @include light-theme {
    color: $color-gray-90;
    background-color: $color-white;
  }
  @include dark-theme {
    color: $color-gray-05;
    background-color: $color-gray-75;
  }
}

.module-avatar-popup__profile {
  display: flex;
  flex-direction: row;
  align-items: center;
}

.module-avatar-popup__profile {
  padding: 12px;
}

.module-avatar-popup__profile__text {
  margin-left: 10px;
}

.module-avatar-popup__profile__name {
  @include font-body-2-bold;
}
.module-avatar-popup__profile__number {
  @include font-caption;

  @include light-theme {
    color: $color-gray-60;
  }
  @include dark-theme {
    color: $color-gray-25;
  }
}

.module-avatar-popup__divider {
  border: none;
  padding: 0;
  margin: 0;

  height: 1px;
  width: 100%;
  margin-bottom: 6px;

  @include light-theme {
    background-color: $color-gray-15;
  }
  @include dark-theme {
    background-color: $color-gray-60;
  }
}

.module-avatar-popup__item {
  @include font-body-2;
  @include button-reset;

  display: flex;
  flex-direction: row;
  align-items: center;

  width: 100%;
  height: 32px;
  padding: 6px;

  @include light-theme {
    &:hover {
      background-color: $color-gray-05;
    }
  }
  @include keyboard-mode {
    &:hover {
      background-color: inherit;
    }
    &:focus {
      background-color: $color-gray-05;
    }
  }
  @include dark-theme {
    &:hover {
      background-color: $color-gray-60;
    }
  }
  @include dark-keyboard-mode {
    &:hover {
      background-color: inherit;
    }
    &:focus {
      background-color: $color-gray-60;
    }
  }
}

.module-avatar-popup__item__icon {
  margin-left: 6px;

  height: 16px;
  width: 16px;
}
.module-avatar-popup__item__icon-settings {
  @include light-theme {
    @include color-svg(
      '../images/icons/v2/settings-outline-16.svg',
      $color-gray-75
    );
  }
  @include dark-theme {
    @include color-svg(
      '../images/icons/v2/settings-solid-16.svg',
      $color-gray-15
    );
  }
}
.module-avatar-popup__item__icon-archive {
  @include light-theme {
    @include color-svg(
      '../images/icons/v2/archive-outline-16.svg',
      $color-gray-75
    );
  }
  @include dark-theme {
    @include color-svg(
      '../images/icons/v2/archive-solid-16.svg',
      $color-gray-15
    );
  }
}

.module-avatar-popup__item__text {
  margin-left: 8px;
}

// Module: Shortcut Guide Modal

.module-shortcut-guide-modal {
  position: absolute;
  top: 0;
  left: 0;
  right: 0;
  bottom: 0;

  padding: 20px;

  display: flex;
  flex-direction: row;
  align-items: center;

  background-color: $color-black-alpha-40;

  // react-contextmenu uses a z-index of 1000
  z-index: 2000;
}

.module-shortcut-guide-container {
  flex-grow: 1;
  overflow: hidden;
}

// Module: Shortcut Guide

.module-shortcut-guide {
  border-radius: 4px;
  padding: 16px;

  max-height: calc(100vh - 40px);
  max-width: 1150px;
  margin-left: auto;
  margin-right: auto;

  display: flex;
  flex-direction: column;

  @include popper-shadow;

  @include light-theme {
    color: $color-gray-90;
    background-color: $color-white;
  }
  @include dark-theme {
    color: $color-gray-05;
    background-color: $color-gray-75;

    ::-webkit-scrollbar-thumb {
      border: 2px solid $color-gray-75;
    }
  }
}

.module-shortcut-guide__header {
  display: flex;
  flex-direction: row;
  align-items: center;

  margin-bottom: 20px;
}

.module-shortcut-guide__header-text {
  @include font-title-2;

  flex-grow: 1;
}
.module-shortcut-guide__header-close {
  @include button-reset;

  height: 24px;
  width: 24px;

  @include light-theme {
    @include color-svg('../images/icons/v2/x-24.svg', $color-gray-60);
  }
  @include dark-theme {
    @include color-svg('../images/icons/v2/x-24.svg', $color-gray-05);
  }

  &:focus {
    @include keyboard-mode {
      @include color-svg('../images/icons/v2/x-24.svg', $ultramarine-ui-light);
    }
    @include dark-keyboard-mode {
      @include color-svg('../images/icons/v2/x-24.svg', $ultramarine-ui-dark);
    }
  }
}

.module-shortcut-guide__section-header {
  @include font-body-1-bold;

  margin-bottom: 8px;
}

.module-shortcut-guide__scroll-container {
  outline: none;
  overflow-y: scroll;
}

.module-shortcut-guide__section {
  &:not(:last-child) {
    margin-bottom: 25px;
  }
}

@media (min-width: 900px) {
  .module-shortcut-guide__section-list {
    column-count: 2;
    column-gap: 20px;
    column-span: none;
    column-fill: auto;
  }
}

.module-shortcut-guide__shortcut {
  display: flex;
  flex-direction: row;
  align-items: center;
  break-inside: avoid;

  padding-left: 4px;
  min-height: 40px;
  outline: none;

  &:focus {
    @include keyboard-mode {
      background-color: $color-gray-05;
    }
    @include dark-keyboard-mode {
      background-color: $color-gray-90;
    }
  }

  @include light-theme {
    border-bottom: 1px solid $color-gray-05;
  }
  @include dark-theme {
    border-bottom: 1px solid $color-gray-90;
  }
}

.module-shortcut-guide__shortcut__description {
  flex-grow: 1;
  margin-top: 4px;
  margin-bottom: 4px;
}
.module-shortcut-guide__shortcut__key-container {
  margin-bottom: 4px;
}
.module-shortcut-guide__shortcut__key-inner-container {
  text-align: right;
  margin-top: 4px;
  margin-right: 4px;
  white-space: nowrap;
}

.module-shortcut-guide__shortcut__key {
  display: inline-block;

  border-radius: 2px;
  padding: 3px;
  padding-left: 8px;
  padding-right: 8px;
  margin-left: 4px;

  height: 30px;
  text-align: center;

  @include light-theme {
    border: 1px solid $color-gray-15;
  }
  @include dark-theme {
    border: 1px solid $color-gray-90;
  }
}

.module-shortcut-guide__shortcut__key--square {
  width: 30px;
  padding-left: 0px;
  padding-right: 0px;
}

// Module: Profile Change Notification

.module-profile-change-notification {
  @include font-body-1;

  margin-left: 2em;
  margin-right: 2em;

  text-align: center;

  @include light-theme {
    color: $color-gray-60;
  }
  @include dark-theme {
    color: $color-gray-05;
  }
}

.module-profile-change-notification--icon {
  @include light-theme {
    @include color-svg(
      '../images/icons/v2/profile-outline-20.svg',
      $color-gray-60
    );
  }
  @include dark-theme {
    @include color-svg(
      '../images/icons/v2/profile-outline-20.svg',
      $color-gray-05
    );
  }

  height: 20px;
  width: 20px;

  margin-left: auto;
  margin-right: auto;
}

/* Calling: Device Selection */

.module-calling-device-selection {
  position: relative;
}

.module-calling-device-selection__close-button {
  @include button-reset;

  @include color-svg('../images/x-shadow-16.svg', $color-white);

  height: 16px;
  position: absolute;
  right: 5px;
  top: 0;
  width: 16px;
  z-index: 2;

  @include keyboard-mode {
    &:focus {
      outline: 2px solid $ultramarine-ui-light;
    }
  }
}

.module-calling-device-selection__title {
  @include font-title-2;
  margin-top: 12px;
  margin-bottom: 20px;
}

.module-calling-device-selection__label {
  @include font-body-1-bold;
  display: block;
  margin-bottom: 16px;
}

.module-calling-device-selection__select {
  margin-bottom: 20px;
  position: relative;

  select {
    @include font-body-1;
    -webkit-appearance: none;
    border-radius: 4px;
    border: 1px solid $color-gray-45;
    cursor: pointer;
    height: 40px;
    outline: 0;
    padding: 10px;
    padding-right: 32px;
    text-overflow: ellipsis;
    width: 100%;
  }

  &::after {
    border: 2px solid $color-gray-75;

    border-radius: 2px;
    border-right: 0;
    border-top: 0;
    content: ' ';
    display: block;
    height: 10px;
    pointer-events: none;
    position: absolute;
    right: 15px;
    top: 16px;
    transform-origin: center;
    transform: rotate(-45deg);
    width: 10px;
    z-index: 2;
  }
}

// Module: GroupV2 Change

.module-group-v2-change {
  @include font-body-1;

  margin-left: 2em;
  margin-right: 2em;

  text-align: center;

  @include light-theme {
    color: $color-gray-60;
  }
  @include dark-theme {
    color: $color-gray-05;
  }
}

.module-group-v2-change--icon {
  @include light-theme {
    @include color-svg(
      '../images/icons/v2/group-outline-20.svg',
      $color-gray-60
    );
  }
  @include dark-theme {
    @include color-svg(
      '../images/icons/v2/group-outline-20.svg',
      $color-gray-05
    );
  }

  height: 20px;
  width: 20px;

  margin-left: auto;
  margin-right: auto;
}

// Module: GV1 Migration

.module-group-v1-migration {
  @include font-body-1;

  margin-left: 2em;
  margin-right: 2em;

  text-align: center;

  @include light-theme {
    color: $color-gray-60;
  }
  @include dark-theme {
    color: $color-gray-05;
  }
}

.module-group-v1-migration--icon {
  @include light-theme {
    @include color-svg(
      '../images/icons/v2/group-outline-20.svg',
      $color-gray-60
    );
  }
  @include dark-theme {
    @include color-svg(
      '../images/icons/v2/group-outline-20.svg',
      $color-gray-05
    );
  }

  height: 20px;
  width: 20px;

  margin-left: auto;
  margin-right: auto;
}

.module-group-v1-migration--text {
  margin-top: 8px;
  margin-bottom: 8px;
}

.module-group-v1-migration--button {
  @include button-reset;
  @include font-body-2-bold;
  border-radius: 4px;

  padding: 8px;
  padding-left: 40px;
  padding-right: 40px;

  @include button-light-blue-text;
}

// Module: GroupV1 Disabled Actions

.module-group-v1-disabled-actions {
  padding: 8px 16px 12px 16px;
  max-width: 650px;
  margin-left: auto;
  margin-right: auto;

  @include light-theme {
    background: $color-white;
  }

  @include dark-theme {
    background: $color-gray-95;
  }
}

.module-group-v1-disabled-actions__message {
  @include font-body-2;
  text-align: center;
  margin-bottom: 12px;

  @include light-theme {
    color: $color-gray-60;
  }

  @include dark-theme {
    color: $color-gray-25;
  }
}

.module-group-v1-disabled-actions__message__learn-more {
  text-decoration: none;
}

.module-group-v1-disabled-actions__buttons {
  display: flex;
  flex-direction: row;
  justify-content: center;
}
.module-group-v1-disabled-actions__buttons__button {
  @include button-reset;
  @include font-body-1-bold;

  border-radius: 4px;

  padding: 8px;
  padding-left: 30px;
  padding-right: 30px;

  @include button-primary;
}

// Module: GroupV2 Pending Approval Actions

.module-group-v2-pending-approval-actions {
  padding: 8px 16px 12px 16px;
  max-width: 650px;
  margin-left: auto;
  margin-right: auto;

  @include light-theme {
    background: $color-white;
  }

  @include dark-theme {
    background: $color-gray-95;
  }
}

.module-group-v2-pending-approval-actions__message {
  @include font-body-2;
  text-align: center;
  margin-bottom: 12px;

  @include light-theme {
    color: $color-gray-60;
  }

  @include dark-theme {
    color: $color-gray-25;
  }
}

.module-group-v2-pending-approval-actions__buttons {
  display: flex;
  flex-direction: row;
  justify-content: center;
}
.module-group-v2-pending-approval-actions__buttons__button {
  @include button-reset;
  @include font-body-1-bold;

  border-radius: 4px;

  padding: 8px;
  padding-left: 30px;
  padding-right: 30px;

  @include button-secondary;

  @include light-theme {
    color: $color-gray-60;
    background-color: $color-gray-05;
  }
}

// Module: Modal Host

.module-modal-host__overlay {
  background: $color-black-alpha-40;
  position: absolute;

  height: 100vh;
  width: 100vw;

  left: 0;
  top: 0;

  z-index: 2;

  display: flex;
  flex-direction: column;
  justify-content: center;

  overflow: hidden;
  padding: 20px;
}

// Module: GV1 Migration Dialog

.module-group-v2-migration-dialog {
  @include font-body-1;
  border-radius: 8px;
  width: 360px;
  margin-left: auto;
  margin-right: auto;
  padding: 20px;

  max-height: 100%;

  display: flex;
  flex-direction: column;

  position: relative;

  @include light-theme {
    background-color: $color-white;
  }
  @include dark-theme {
    background-color: $color-gray-95;
  }
}
.module-group-v2-migration-dialog__close-button {
  @include button-reset;

  position: absolute;
  right: 12px;
  top: 12px;

  height: 24px;
  width: 24px;

  @include light-theme {
    @include color-svg('../images/icons/v2/x-24.svg', $color-gray-75);
  }

  @include dark-theme {
    @include color-svg('../images/icons/v2/x-24.svg', $color-gray-15);
  }

  &:focus {
    @include keyboard-mode {
      background-color: $ultramarine-ui-light;
    }
    @include dark-keyboard-mode {
      background-color: $ultramarine-ui-dark;
    }
  }
}
.module-group-v2-migration-dialog__title {
  @include font-title-2;
  text-align: center;
  margin-bottom: 20px;

  flex-grow: 0;
  flex-shrink: 0;
}
.module-group-v2-migration-dialog__scrollable {
  overflow-x: scroll;
  flex-grow: 1;
  flex-shrink: 1;
}
.module-group-v2-migration-dialog__item {
  display: flex;
  flex-direction: row;
  align-items: start;

  &:not(:last-of-type) {
    margin-bottom: 16px;
  }
}
.module-group-v2-migration-dialog__item__bullet {
  width: 4px;
  height: 11px;
  flex-grow: 0;
  flex-shrink: 0;

  margin-top: 5px;

  @include light-theme {
    background-color: $color-gray-15;
  }
  @include dark-theme {
    background-color: $color-gray-65;
  }
}
.module-group-v2-migration-dialog__item__content {
  margin-left: 16px;
}
.module-group-v2-migration-dialog__member {
  margin-top: 16px;
}
.module-group-v2-migration-dialog__member__name {
  margin-left: 6px;
}

.module-group-v2-migration-dialog__buttons {
  margin-top: 16px;

  text-align: center;
  flex-grow: 0;
  flex-shrink: 0;

  display: flex;
}
.module-group-v2-migration-dialog__buttons--narrow {
  margin-left: auto;
  margin-right: auto;
  width: 152px;
}
.module-group-v2-migration-dialog__button {
  @include button-reset;
  @include font-body-1-bold;

  // Start flex basis at zero so text width doesn't affect layout. We want the buttons
  //   evenly distributed.
  flex: 1 1 0px;

  border-radius: 4px;

  padding: 8px;
  padding-left: 30px;
  padding-right: 30px;

  @include button-primary;

  &:not(:first-of-type) {
    margin-left: 16px;
  }
}

.module-group-v2-migration-dialog__button--secondary {
  @include button-secondary;
}

// Module: GroupV2 Join Dialog

.module-group-v2-join-dialog {
  @include font-body-1;
  border-radius: 8px;
  width: 360px;
  margin-left: auto;
  margin-right: auto;
  padding: 20px;

  position: relative;

  @include light-theme {
    background-color: $color-white;
  }
  @include dark-theme {
    background-color: $color-gray-95;
  }
}
.module-group-v2-join-dialog__close-button {
  @include button-reset;

  position: absolute;
  right: 12px;
  top: 12px;

  height: 24px;
  width: 24px;

  @include light-theme {
    @include color-svg('../images/icons/v2/x-24.svg', $color-gray-75);
  }

  @include dark-theme {
    @include color-svg('../images/icons/v2/x-24.svg', $color-gray-15);
  }

  &:focus {
    @include keyboard-mode {
      background-color: $ultramarine-ui-light;
    }
    @include dark-keyboard-mode {
      background-color: $ultramarine-ui-dark;
    }
  }
}
.module-group-v2-join-dialog__title {
  @include font-title-2;
  text-align: center;
  margin-top: 12px;
  margin-bottom: 2px;
}
.module-group-v2-join-dialog__avatar {
  text-align: center;
}
.module-group-v2-join-dialog__metadata {
  text-align: center;
}
.module-group-v2-join-dialog__prompt {
  margin-top: 40px;
}
.module-group-v2-join-dialog__buttons {
  margin-top: 16px;

  text-align: center;

  display: flex;
}
.module-group-v2-join-dialog__button {
  @include button-reset;
  @include font-body-1-bold;

  // Start flex basis at zero so text width doesn't affect layout. We want the buttons
  //   evenly distributed.
  flex: 1 1 0px;

  border-radius: 4px;

  padding: 8px;
  padding-left: 15px;
  padding-right: 15px;

  @include button-primary;

  &:not(:first-of-type) {
    margin-left: 16px;
  }
}

.module-group-v2-join-dialog__button--secondary {
  @include button-secondary;
}

// Module: Progress Dialog

.module-progress-dialog {
  width: 138px;
  padding: 18px;
  border-radius: 8px;
  @include popper-shadow();

  display: flex;
  flex-direction: column;
  justify-content: center;
  align-items: center;

  @include light-theme() {
    background: $color-white;
    color: $color-gray-90;
  }

  @include dark-theme() {
    background: $color-gray-80;
    color: $color-gray-05;
  }
}

.module-progress-dialog__spinner {
  padding: 10px;
}

.module-progress-dialog__text {
  @include font-body-2;
}

.module-progress-dialog__overlay {
  background: $color-black-alpha-40;
  position: fixed;
  left: 0;
  top: 0;
  width: 100vw;
  height: 100vh;
  display: flex;
  justify-content: center;
  align-items: center;
  z-index: 5;
}

// Module: Error Modal

.module-error-modal__button-container {
  margin-top: 10px;
  display: flex;
  flex-direction: row;
  justify-content: flex-end;
}

.module-button {
  &__small {
    @include font-body-2;
    @include button-reset;

    @include keyboard-mode {
      &:focus {
        box-shadow: 0px 0px 0px 2px $ultramarine-ui-light;
      }
    }

    @include light-theme {
      color: $color-gray-90;
      border-color: $color-gray-15;
    }

    @include dark-theme {
      color: $color-gray-05;
      border-color: $color-gray-65;
    }

    border-radius: 4px;
    border-style: solid;
    border-width: 1px;
    outline: none;
    padding: 7px 12px;
  }

  &__gray {
    @include font-body-1-bold;
    background-color: $color-gray-45;
    border-radius: 4px;
    border: none;
    color: $color-white;
    line-height: 24px;
    outline: none;
    padding: 7px 14px;

    @include keyboard-mode {
      &:focus {
        box-shadow: 0px 0px 0px 2px $ultramarine-ui-light;
      }
    }
  }

  &__green {
    @include font-body-1-bold;
    background-color: $color-accent-green;
    border-radius: 4px;
    border: none;
    color: $color-white;
    line-height: 24px;
    outline: none;
    padding: 7px 14px;

    @include keyboard-mode {
      &:focus {
        box-shadow: 0px 0px 0px 2px $ultramarine-ui-light;
      }
    }
  }
}

// Module: Group Contact Details

$contact-modal-padding: 18px;
.module-contact-modal {
  @include font-body-2;

  min-width: 280px;
  padding: $contact-modal-padding;
  border-radius: 8px;
  overflow: hidden;
  @include popper-shadow();

  position: relative;
  display: flex;
  flex-direction: column;
  justify-content: center;
  align-items: center;

  @include light-theme() {
    background: $color-white;
    color: $color-gray-90;
  }

  @include dark-theme() {
    background: $color-gray-75;
    color: $color-gray-05;
  }

  @include fadein-animation;

  &__overlay {
    background: $color-black-alpha-40;
    position: fixed;
    left: 0;
    top: 0;
    width: 100vw;
    height: 100vh;
    display: flex;
    justify-content: center;
    align-items: center;
    z-index: 5;

    @include fadein-animation;
    @include fadeout-animation;
  }
}

.module-contact-modal__name {
  @include font-title-2;

  margin-top: 6px;
}

.module-contact-modal__profile-and-number {
  color: $color-gray-60;

  @include dark-theme {
    color: $color-gray-25;
  }
}

.module-contact-modal__button-container {
  display: flex;
  flex-direction: column;
  align-items: flex-start;
  margin: 12px 0 15px -$contact-modal-padding;
  width: calc(100% + (#{$contact-modal-padding} * 2));
}

.module-contact-modal__button {
  @include button-reset;

  display: flex;
  align-items: center;
  padding: 7px $contact-modal-padding;
  width: 100%;

  &:last-child {
    margin-bottom: 0;
  }

  &:hover {
    background-color: $color-gray-15;

    @include dark-theme {
      background-color: $color-gray-60;
    }
  }

  &:focus {
    @include keyboard-mode {
      background-color: $color-gray-15;
    }

    @include dark-keyboard-mode {
      background-color: $color-gray-60;
    }
  }
}

.module-contact-modal__bubble-icon {
  display: flex;
  justify-content: center;
  align-items: center;
  margin-right: 10px;
  width: 20px;
}

.module-contact-modal__send-message__bubble-icon {
  height: 16px;
  width: 18px;

  @include light-theme {
    @include color-svg(
      '../images/icons/v2/message-outline-24.svg',
      $color-gray-75
    );
  }

  @include dark-theme {
    @include color-svg(
      '../images/icons/v2/message-outline-24.svg',
      $color-gray-15
    );
  }
}

.module-contact-modal__safety-number__bubble-icon {
  height: 18px;
  width: 17px;

  @include light-theme {
    @include color-svg(
      '../images/icons/v2/safety-number-outline-24.svg',
      $color-gray-75
    );
  }

  @include dark-theme {
    @include color-svg(
      '../images/icons/v2/safety-number-outline-24.svg',
      $color-gray-15
    );
  }
}

.module-contact-modal__make-admin__bubble-icon {
  height: 16px;
  width: 18px;

  @include light-theme {
    @include color-svg(
      '../images/icons/v2/group-outline-20.svg',
      $color-gray-75
    );
  }

  @include dark-theme {
    @include color-svg(
      '../images/icons/v2/group-outline-20.svg',
      $color-gray-15
    );
  }
}

.module-contact-modal__remove-from-group__bubble-icon {
  height: 16px;
  width: 16px;

  @include light-theme {
    @include color-svg(
      '../images/icons/v2/leave-group-outline-16.svg',
      $color-gray-75
    );
  }

  @include dark-theme {
    @include color-svg(
      '../images/icons/v2/leave-group-outline-16.svg',
      $color-gray-15
    );
  }
}

.module-contact-modal__close-button {
  @include button-reset;

  position: absolute;
  top: 10px;
  right: 12px;

  width: 24px;
  height: 24px;

  @include color-svg('../images/icons/v2/x-24.svg', $color-gray-75);

  @include dark-theme() {
    @include color-svg('../images/icons/v2/x-24.svg', $color-gray-25);
  }

  &:focus {
    @include keyboard-mode {
      background-color: $ultramarine-ui-light;
    }
  }
}

.module-background-color {
  &__default {
    background-color: $color-black-alpha-40;
  }

  @each $color, $value in $conversation-colors {
    &__#{$color} {
      background-color: $value;
    }
  }
}

.module-tooltip {
  --tooltip-text-color: #{$color-gray-75};
  --tooltip-background-color: #{$color-gray-02};

  @mixin tooltip-dark-theme-variables {
    --tooltip-text-color: #{$color-gray-05};
    --tooltip-background-color: #{$color-gray-65};
  }
  &--dark-theme {
    @include tooltip-dark-theme-variables;
  }
  @include dark-theme {
    @include tooltip-dark-theme-variables;
  }

  @include popper-shadow();
  @include fadein-animation;
  @include fadeout-animation;

  background-color: var(--tooltip-background-color);
  border-radius: 8px;
  color: var(--tooltip-text-color);
  display: inline-block;
  padding: 8px 21px;
  position: fixed;
  text-align: center;
  z-index: 999;

  .module-tooltip-arrow {
    position: absolute;
  }

  .module-tooltip-arrow::after {
    border: solid 6px transparent;
    content: '';
    display: block;
    height: 0;
    margin-left: -6px;
    margin-top: -6px;
    position: absolute;
    width: 0;
  }

  &[data-placement='top'] {
    margin-bottom: 12px;

    .module-tooltip-arrow {
      bottom: 0;
    }

    .module-tooltip-arrow::after {
      bottom: -12px;
      border-top-color: var(--tooltip-background-color);
    }
  }

  &[data-placement='right'] {
    margin-left: 12px;

    .module-tooltip-arrow {
      left: 0;
    }

    .module-tooltip-arrow::after {
      left: -6px;
      border-right-color: var(--tooltip-background-color);
    }
  }

  &[data-placement='bottom'] {
    margin-top: 12px;

    .module-tooltip-arrow {
      top: 0;
    }

    .module-tooltip-arrow::after {
      top: -6px;
      border-bottom-color: var(--tooltip-background-color);
    }
  }

  &[data-placement='left'] {
    margin-right: 12px;

    .module-tooltip-arrow {
      right: 0;
    }

    .module-tooltip-arrow::after {
      right: -12px;
      border-left-color: var(--tooltip-background-color);
    }
  }
}

/* Third-party module: react-contextmenu*/

.react-contextmenu {
  @include popper-shadow();

  outline: none;
  border-radius: 4px;
  min-width: 220px;
  padding: 6px 0;
  opacity: 0;
  user-select: none;

  transition: opacity 0.2s ease;

  @include light-theme {
    background-color: $color-white;
  }
  @include dark-theme {
    background-color: $color-gray-75;
  }

  z-index: 1000;
}

.react-contextmenu--visible {
  opacity: 1;
}

.react-contextmenu-item {
  outline: none;
  cursor: pointer;
  white-space: nowrap;

  @include font-body-2;

  padding: 7px 12px;

  @include light-theme {
    color: $color-gray-90;
  }
  @include dark-theme {
    color: $color-gray-02;
  }

  &--divider {
    height: 1px;
    margin: 6px 0;
    padding: 0;

    @include light-theme {
      background-color: $color-gray-15;
    }
    @include dark-theme {
      background-color: $color-gray-60;
    }
  }
}

.react-contextmenu-item--checked:before {
  content: '✓';
  display: inline-block;
  position: absolute;
  right: 7px;

  @include light-theme {
    color: $color-gray-90;
  }
  @include dark-theme {
    color: $color-gray-02;
  }
}

.react-contextmenu-item.react-contextmenu-submenu {
  padding: 0;
}

.react-contextmenu-item.react-contextmenu-submenu > .react-contextmenu-item {
  padding-right: 36px;
}

.react-contextmenu-item.react-contextmenu-submenu
  > .react-contextmenu-item:after {
  content: ' ';
  display: inline-block;
  height: 18px;
  position: absolute;
  right: 7px;
  width: 12px;

  @include light-theme {
    @include color-svg(
      '../images/icons/v2/chevron-right-16.svg',
      $color-gray-75
    );
    color: $color-gray-90;
  }
  @include dark-theme {
    @include color-svg(
      '../images/icons/v2/chevron-right-16.svg',
      $color-gray-15
    );
    color: $color-gray-02;
  }
}

.react-contextmenu-item.react-contextmenu-item--active,
.react-contextmenu-item.react-contextmenu-item--selected {
  color: $color-black;
  @include light-theme {
    background-color: $color-gray-15;
  }
  @include dark-theme {
    background-color: $color-gray-60;
    color: $color-white;
  }
}

.react-contextmenu-item.react-contextmenu-item--active.react-contextmenu-item--checked:before,
.react-contextmenu-item.react-contextmenu-item--selected.react-contextmenu-item--checked:before {
  color: $color-black;
  @include dark-theme {
    color: $color-white;
  }
}

.react-contextmenu-item.react-contextmenu-submenu
  > .react-contextmenu-item.react-contextmenu-item--active:after,
.react-contextmenu-item.react-contextmenu-submenu
  > .react-contextmenu-item.react-contextmenu-item--selected:after {
  color: $color-black;
  @include dark-theme {
    color: $color-white;
  }
}

// All media query widths have 300px added to account for the left pane
// And have been tweaked for smoother transitions

// To hide in small breakpoints
.module-message__buttons__download {
  display: none;
}
.module-message__buttons__reply {
  display: none;
}
.module-message__buttons__react {
  display: none;
}

// To limit messages with things forcing them wider, like long attachment names
.module-message__container {
  // 2px to allow for 1px border
  max-width: 302px;

  &--incoming {
    align-self: flex-start;
  }

  &--outgoing {
    align-self: flex-end;
  }

  &--with-reactions {
    margin-bottom: -10px;
  }

  &--deleted-for-everyone {
    font-style: italic;
  }
}

.module-message__context {
  &--icon::before {
    content: ' ';
    display: inline-block;
    height: 14px;
    margin-right: 8px;
    width: 14px;
    vertical-align: middle;
  }

  &__download::before {
    @include light-theme {
      @include color-svg(
        '../images/icons/v2/save-outline-24.svg',
        $color-black
      );
    }

    @include dark-theme {
      @include color-svg(
        '../images/icons/v2/save-solid-24.svg',
        $color-gray-15
      );
    }
  }

  &__reply::before {
    @include light-theme {
      @include color-svg(
        '../images/icons/v2/reply-outline-24.svg',
        $color-black
      );
    }

    @include dark-theme {
      @include color-svg(
        '../images/icons/v2/reply-solid-24.svg',
        $color-gray-15
      );
    }
  }

  &__react::before {
    @include light-theme {
      @include color-svg(
        '../images/icons/v2/add-emoji-outline-24.svg',
        $color-black
      );
    }

    @include dark-theme {
      @include color-svg(
        '../images/icons/v2/add-emoji-outline-24.svg',
        $color-gray-15
      );
    }
  }

  &__more-info::before {
    @include light-theme {
      @include color-svg(
        '../images/icons/v2/info-outline-24.svg',
        $color-black
      );
    }

    @include dark-theme {
      @include color-svg(
        '../images/icons/v2/info-outline-24.svg',
        $color-gray-15
      );
    }
  }

  &__retry-send::before {
    @include light-theme {
      @include color-svg('../images/icons/v2/send-24.svg', $color-black);
    }

    @include dark-theme {
      @include color-svg('../images/icons/v2/send-24.svg', $color-gray-15);
    }
  }

  &__delete-message::before {
    @include light-theme {
      @include color-svg(
        '../images/icons/v2/trash-outline-24.svg',
        $color-black
      );
    }

    @include dark-theme {
      @include color-svg(
        '../images/icons/v2/trash-solid-24.svg',
        $color-gray-15
      );
    }
  }

  &__delete-message-for-everyone::before {
    @include light-theme {
      @include color-svg(
        '../images/icons/v2/trash-outline-24.svg',
        $color-black
      );
    }

    @include dark-theme {
      @include color-svg(
        '../images/icons/v2/trash-solid-24.svg',
        $color-gray-15
      );
    }
  }
}

/* Lightbox */
.module-lightbox {
  @include fadein-animation;
}

/* Spec: container > 438px and container < 593px */
@media (min-width: 800px) and (max-width: 925px) {
  .module-message {
    // Add 2px for 1px border
    max-width: 376px;
  }
  .module-message__container {
    max-width: 100%;
  }

  // Spec: container < 438px
  .module-message--incoming {
    margin-right: auto;
  }
  .module-message--outgoing {
    margin-left: auto;
  }

  // To hide in small breakpoints
  .module-message__buttons__download {
    display: inline-block;
  }
  .module-message__buttons__reply {
    display: inline-block;
  }
  .module-message__buttons__react {
    display: inline-block;
  }

  // To hide in larger breakpoints
  .module-message__context__download {
    display: none;
  }
  .module-message__context__reply {
    display: none;
  }
}

// Spec: container > 593px
@media (min-width: 926px) {
  .module-message {
    max-width: 66%;
  }
  .module-message__container {
    max-width: 100%;
  }

  .module-message--incoming {
    margin-right: auto;
  }
  .module-message--outgoing {
    margin-left: auto;
  }

  // To hide in small breakpoints
  .module-message__buttons__download {
    display: inline-block;
  }
  .module-message__buttons__reply {
    display: inline-block;
  }
  .module-message__buttons__react {
    display: inline-block;
  }

  // To hide in larger breakpoints
  .module-message__context__download {
    display: none;
  }
  .module-message__context__reply {
    display: none;
  }
  .module-message__context__react {
    display: none;
  }
}<|MERGE_RESOLUTION|>--- conflicted
+++ resolved
@@ -4861,16 +4861,29 @@
       margin-right: 0;
     }
   }
+  
+  @include light-theme {
+    background-color: $color-gray-02;
+    border-right: 1px $color-gray-05 solid;
+    border-bottom: 1px $color-gray-05 solid;
+  }
+
+  @include dark-theme {
+    background-color: $color-gray-80;
+    border-right: 1px $color-gray-75 solid;
+    border-bottom: 1px $color-gray-75 solid;
+  }
 
   &__search {
     flex-grow: 1;
     position: relative;
     display: flex;
     flex-direction: row;
+    align-items: center;
 
     &__input {
       flex-grow: 1;
-      height: 28px;
+      height: 32px;
 
       padding-left: 30px;
       padding-right: 5px;
@@ -4912,30 +4925,14 @@
     &__icon {
       position: absolute;
       left: 8px;
-      top: 6px;
-      height: 16px;
-      width: 16px;
+      top: 50%;
+      bottom: 50%;
+      transform: translateY(-50%);
+      height: 18px;
+      width: 18px;
 
       cursor: text;
 
-<<<<<<< HEAD
-  display: flex;
-  flex-direction: row;
-  align-items: center;
-
-  @include light-theme {
-    background-color: $color-gray-02;
-    border-right: 1px $color-gray-05 solid;
-    border-bottom: 1px $color-gray-05 solid;
-  }
-
-  @include dark-theme {
-    background-color: $color-gray-80;
-    border-right: 1px $color-gray-75 solid;
-    border-bottom: 1px $color-gray-75 solid;
-  }
-}
-=======
       @include light-theme {
         @include color-svg('../images/icons/v2/search-16.svg', $color-gray-75);
       }
@@ -4943,7 +4940,6 @@
         @include color-svg('../images/icons/v2/search-16.svg', $color-gray-25);
       }
     }
->>>>>>> c611e16c
 
     &__in-conversation-pill {
       position: absolute;
@@ -4951,13 +4947,8 @@
       top: 3px;
       bottom: 3px;
 
-<<<<<<< HEAD
-.module-main-header__search__input {
-  height: 32px;
-=======
       border-radius: 14px;
       width: 42px;
->>>>>>> c611e16c
 
       display: flex;
       flex-direction: row;
@@ -5008,16 +4999,6 @@
         height: 16px;
         width: 16px;
 
-<<<<<<< HEAD
-.module-main-header__search__icon {
-  position: absolute;
-  left: 8px;
-  top: 50%;
-  bottom: 50%;
-  transform: translateY(-50%);
-  height: 18px;
-  width: 18px;
-=======
         @include light-theme {
           @include color-svg('../images/icons/v2/x-24.svg', $color-gray-60);
         }
@@ -5026,7 +5007,6 @@
         }
       }
     }
->>>>>>> c611e16c
 
     &__cancel-icon {
       position: absolute;
