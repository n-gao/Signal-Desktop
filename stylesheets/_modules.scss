--- conflicted
+++ resolved
@@ -9393,16 +9393,11 @@
 .module-scroll-down {
   z-index: 100;
   position: absolute;
-<<<<<<< HEAD
-  right: 16px;
-  bottom: 20px;
-=======
   right: 20px;
   bottom: 10px;
 
   @include expand-animation;
   @include collapse-animation;
->>>>>>> f5b6c0ed
 }
 
 .module-scroll-down__button {
@@ -10511,12 +10506,9 @@
     @include tooltip-dark-theme-variables;
   }
 
-<<<<<<< HEAD
   @include popper-shadow();
-=======
   @include fadein-animation;
   @include fadeout-animation;
->>>>>>> f5b6c0ed
 
   background-color: var(--tooltip-background-color);
   border-radius: 8px;
