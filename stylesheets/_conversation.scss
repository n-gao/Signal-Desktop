// Copyright 2015-2020 Signal Messenger, LLC
// SPDX-License-Identifier: AGPL-3.0-only

@import './mixins';

@keyframes panel--in {
  from {
    transform: translateX(500px);
    opacity: 0;
  }

  to {
    transform: translateX(0);
    opacity: 1;
  }
}

.conversation {
  position: absolute;
  top: 0;
  right: 0;
  left: 0;
  bottom: 0;

  @include light-theme {
    background-color: $color-white;
  }

  @include dark-theme {
    background-color: $color-gray-95;
  }

  .panel {
    height: calc(100% - #{$header-height});
    overflow-y: scroll;
    z-index: 1;
    position: absolute;
    left: 0;
    top: $header-height;
    width: 100%;
    height: calc(100% - $header-height);

    @include light-theme() {
      background-color: $color-white;
      background-image: url('../images/chat-bg-light.svg');
    }

    @include dark-theme() {
      background-color: $color-gray-95;
      background-image: url('../images/chat-bg-dark.svg');
    }

    background-repeat: repeat;
    background-size: 300px 300px;
  }

  .panel {
    &:not(.main) {
      animation: panel--in 250ms ease-out;
    }

    &--static {
      animation: none;
    }

    &--remove {
      transform: translateX(500px);
      opacity: 0;
      transition: all 250ms ease-out;
    }

    .container {
      padding-top: 20px;
      max-width: 750px;
      margin: 0 auto;
      padding: 20px;
    }
  }

  .main.panel {
    display: flex;
    flex-direction: column;
    overflow: initial;
  }

  .main.panel {
    .timeline-placeholder {
      flex-grow: 1;
      position: relative;
      max-width: 100%;
      margin: 0;

      .timeline-wrapper {
        -webkit-padding-start: 0px;
        position: absolute;
        top: 0;
        height: 100%;
        width: 100%;
        margin: 0;
        padding: 0;
        overflow-y: auto;
        overflow-x: hidden;
      }
    }
  }
}

// Make sure the main panel is hidden when other panels are in the dom
.panel + .main.panel {
  display: none;
}

.message-detail-wrapper {
  height: calc(100% - 48px);
  width: 100%;
  overflow-y: auto;
}

.discussion-container {
  @include light-theme {
    background-color: $color-white;
  }

  @include dark-theme {
    background-color: $color-gray-95;
  }
}

.typing-bubble-wrapper {
  margin-bottom: 20px;
}

.contact-detail-pane {
  overflow-y: scroll;
  padding-top: 40px;
  padding-bottom: 40px;
}

.bottom-bar {
  .module-quote {
    margin: 0;

    @include foldopen-animation;
    @include foldclose-animation;

    border-left-style: none;
    @include ios-dark-theme {
      background-color: $ultramarine-brand-dark;
      border-left-color: $color-ios-blue-tint;
    }
    @include ios-theme {
      background-color: $color-ios-blue-tint;
      border-left-color: $color-white;
    }
  }

  @include ios-dark-theme {
    .module-quote__primary__author {
      color: $color-gray-05;
    }

    .module-quote__primary__type-label {
      color: $color-gray-05;
    }

    .module-quote__generic-file__text {
      color: $color-gray-05;
    }

    .module-quote__primary__text {
      color: $color-gray-05;
      a {
        color: $color-gray-05;
      }
    }
  }
}

// We need to use the wrapper because the conversation view calculates the height of all
//   things in the composition area. A margin on an inner div won't be included in that
//   height calculation.
.bottom-bar .quote-wrapper {
  margin-left: 18px;
  margin-right: 18px;
  margin-top: 3px;
}

.bottom-bar .preview-wrapper {
  margin-top: 3px;
  margin-left: 12px;
  margin-right: 12px;
  margin-bottom: 2px;
}

.bottom-bar {
  box-sizing: content-box;
  $button-width: 36px;

  form.active {
    textarea {
      border: solid 1px $ultramarine-ui-light;
    }
  }

  form.send {
    margin-bottom: 0px;

    @include light-theme {
      border-top: 1px $color-gray-05 solid;
      background: $color-gray-02;
    }

    @include dark-theme {
      border-top: 1px $color-gray-90 solid;
      background-color: $color-gray-80;
    }
  }

  .flex {
    display: flex;
    flex-direction: row;

    .send-message {
      flex-grow: 1;
    }
  }

  .choose-file {
    float: left;
    height: 36px;
  }
  .send-message {
    display: block;
    max-height: 100px;
    padding: 10px;
    margin-top: 3px;
    margin-bottom: 6px;
    border-radius: 20px;

    resize: none;
    font-size: 1em;
    font-family: inherit;

    @include light-theme {
      background-color: $color-gray-02;
      color: $color-gray-95;
      border: 1px solid $color-black-alpha-20;
      outline: 0;
    }

    @include dark-theme {
      background-color: $color-gray-90;
      color: $color-gray-02;
      border: 1px solid $color-gray-60;
      outline: 0;
    }

    &[disabled='disabled'] {
      background: transparent;
    }
  }
  .capture-audio {
    float: right;
    height: 36px;
  }
  .android-length-warning {
    padding: 10px;
    max-width: 150px;
  }
}

.toast {
  position: absolute;
  left: 50%;
  transform: translate(-50%, 0);
  bottom: 62px;

  text-align: center;
  padding-left: 24px;
  padding-right: 24px;
  padding-top: 12px;
  padding-bottom: 12px;
  border-radius: 8px;
  z-index: 100;

  font-size: 13px;
  line-height: 18px;
  letter-spacing: 0;

  @include light-theme {
    background-color: $color-gray-02;
    color: $color-black;
  }
  @include dark-theme {
    background-color: $color-gray-75;
    color: $color-white;
  }

  @include popper-shadow;
}

.toast-clickable {
  cursor: pointer;
}

.confirmation-dialog {
  .content {
    max-width: 350px;
    margin: 100px auto;
    padding: 1em;

    border-radius: 5px;
    overflow: auto;

    @include light-theme {
      background: $color-gray-02;
    }
    @include dark-theme {
      background: $color-gray-85;
      color: $color-gray-02;
    }

<<<<<<< HEAD
    @include popper-shadow;
=======
    @include fadein-animation;
>>>>>>> f5b6c0ed

    .buttons {
      margin-top: 16px;

      button {
        float: right;
        margin-left: 10px;
        padding: 10px 24px;
        border-radius: 4px;

        border: none;

        &.cancel {
          @include dark-theme {
            color: $color-gray-02;
          }
          background-color: transparent;

          &:hover {
            @include light-theme {
              background-color: $color-gray-15;
            }
            @include dark-theme {
              background-color: $color-gray-75;
            }
          }
        }

        &.ok {
          color: $color-gray-02;
          background-color: $color-accent-blue;

          &:hover {
            background-color: $color-accent-blue-light;
          }
        }

        outline: none;
        @include keyboard-mode {
          &:focus {
            outline: -webkit-focus-ring-color auto 5px;
          }
        }
      }
    }
  }
}

.permissions-popup,
.debug-log-window {
  .modal {
    background-color: transparent;
    padding: 0;
  }

  .confirmation-dialog .content {
    box-shadow: 0px 0px 0px 0px;
    max-width: 1000px;
    margin: 0;
    margin-left: auto;
    margin-right: auto;
    margin-top: 15px;
  }
}<|MERGE_RESOLUTION|>--- conflicted
+++ resolved
@@ -320,11 +320,8 @@
       color: $color-gray-02;
     }
 
-<<<<<<< HEAD
     @include popper-shadow;
-=======
     @include fadein-animation;
->>>>>>> f5b6c0ed
 
     .buttons {
       margin-top: 16px;
